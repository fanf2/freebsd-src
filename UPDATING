--- conflicted
+++ resolved
@@ -31,10 +31,9 @@
 	disable the most expensive debugging functionality run
 	"ln -s 'abort:false,junk:false' /etc/malloc.conf".)
 
-<<<<<<< HEAD
 2015mmdd:
 	Clang and llvm have been upgraded to 3.6.0 release.
-=======
+
 20150217:
 	If you are running a -CURRENT kernel since r273872 (Oct 30th, 2014),
 	but before r278950, the RNG was not seeded properly.  Immediately
@@ -42,7 +41,6 @@
 	ssh keys or openssl keys) that were generated w/ a kernel from that
 	range.  This does not effect programs that directly used /dev/random
 	or /dev/urandom.  All userland uses of arc4random(3) are affected.
->>>>>>> b4d70598
 
 20150210:
 	The autofs(4) ABI was changed in order to restore binary compatibility
