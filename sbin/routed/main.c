/*
 * Copyright (c) 1983, 1988, 1993
 *	The Regents of the University of California.  All rights reserved.
 *
 * Redistribution and use in source and binary forms, with or without
 * modification, are permitted provided that the following conditions
 * are met:
 * 1. Redistributions of source code must retain the above copyright
 *    notice, this list of conditions and the following disclaimer.
 * 2. Redistributions in binary form must reproduce the above copyright
 *    notice, this list of conditions and the following disclaimer in the
 *    documentation and/or other materials provided with the distribution.
 * 3. All advertising materials mentioning features or use of this software
 *    must display the following acknowledgment:
 *	This product includes software developed by the University of
 *	California, Berkeley and its contributors.
 * 4. Neither the name of the University nor the names of its contributors
 *    may be used to endorse or promote products derived from this software
 *    without specific prior written permission.
 *
 * THIS SOFTWARE IS PROVIDED BY THE REGENTS AND CONTRIBUTORS ``AS IS'' AND
 * ANY EXPRESS OR IMPLIED WARRANTIES, INCLUDING, BUT NOT LIMITED TO, THE
 * IMPLIED WARRANTIES OF MERCHANTABILITY AND FITNESS FOR A PARTICULAR PURPOSE
 * ARE DISCLAIMED.  IN NO EVENT SHALL THE REGENTS OR CONTRIBUTORS BE LIABLE
 * FOR ANY DIRECT, INDIRECT, INCIDENTAL, SPECIAL, EXEMPLARY, OR CONSEQUENTIAL
 * DAMAGES (INCLUDING, BUT NOT LIMITED TO, PROCUREMENT OF SUBSTITUTE GOODS
 * OR SERVICES; LOSS OF USE, DATA, OR PROFITS; OR BUSINESS INTERRUPTION)
 * HOWEVER CAUSED AND ON ANY THEORY OF LIABILITY, WHETHER IN CONTRACT, STRICT
 * LIABILITY, OR TORT (INCLUDING NEGLIGENCE OR OTHERWISE) ARISING IN ANY WAY
 * OUT OF THE USE OF THIS SOFTWARE, EVEN IF ADVISED OF THE POSSIBILITY OF
 * SUCH DAMAGE.
 */

<<<<<<< HEAD
#ifndef lint
char copyright[] =
"@(#) Copyright (c) 1983, 1988, 1993\n\
	The Regents of the University of California.  All rights reserved.\n";
#endif /* not lint */

#ifndef lint
#if 0
static char sccsid[] = "@(#)main.c	8.1 (Berkeley) 6/5/93";
#endif
static const char rcsid[] =
	"$Id$";
#endif /* not lint */

=======
>>>>>>> 2c7a9781
#include "defs.h"
#ifdef sgi
#include "math.h"
#endif
#include <fcntl.h>

#if !defined(sgi) && !defined(__NetBSD__)
char copyright[] =
"@(#) Copyright (c) 1983, 1988, 1993\n\
	The Regents of the University of California.  All rights reserved.\n";
static char sccsid[] __attribute__((unused)) = "@(#)main.c	8.1 (Berkeley) 6/5/93";
#elif defined(__NetBSD__)
__RCSID("$NetBSD$");
__COPYRIGHT("@(#) Copyright (c) 1983, 1988, 1993\n\
	The Regents of the University of California.  All rights reserved.\n");
#endif
#ident "$Revision: 2.17 $"


pid_t	mypid;

naddr	myaddr;				/* system address */
char	myname[MAXHOSTNAMELEN+1];

int	verbose;

int	supplier;			/* supply or broadcast updates */
int	supplier_set;
int	ipforwarding = 1;		/* kernel forwarding on */

int	default_gateway;		/* 1=advertise default */
int	background = 1;
int	ridhosts;			/* 1=reduce host routes */
int	mhome;				/* 1=want multi-homed host route */
int	advertise_mhome;		/* 1=must continue advertising it */
int	auth_ok = 1;			/* 1=ignore auth if we do not care */

struct timeval epoch;			/* when started */
struct timeval clk, prev_clk;
static int usec_fudge;
struct timeval now;			/* current idea of time */
time_t	now_stale;
time_t	now_expire;
time_t	now_garbage;

struct timeval next_bcast;		/* next general broadcast */
struct timeval no_flash = {EPOCH+SUPPLY_INTERVAL};  /* inhibit flash update */

struct timeval flush_kern_timer;

fd_set	fdbits;
int	sock_max;
int	rip_sock = -1;			/* RIP socket */
struct interface *rip_sock_mcast;	/* current multicast interface */
int	rt_sock;			/* routing socket */
int	rt_sock_seqno;


static  int get_rip_sock(naddr, int);
static void timevalsub(struct timeval *, struct timeval *, struct timeval *);

int
main(int argc,
     char *argv[])
{
	int n, mib[4], off;
	size_t len;
	char *p, *q;
	const char *cp;
	struct timeval wtime, t2;
	time_t dt;
	fd_set ibits;
	naddr p_net, p_mask;
	struct interface *ifp;
	struct parm parm;
	char *tracename = 0;


	/* Some shells are badly broken and send SIGHUP to backgrounded
	 * processes.
	 */
	signal(SIGHUP, SIG_IGN);

	openlog("routed", LOG_PID | LOG_ODELAY, LOG_DAEMON);
	ftrace = stdout;

	gettimeofday(&clk, 0);
	prev_clk = clk;
	epoch = clk;
	epoch.tv_sec -= EPOCH;
	now.tv_sec = EPOCH;
	now_stale = EPOCH - STALE_TIME;
	now_expire = EPOCH - EXPIRE_TIME;
	now_garbage = EPOCH - GARBAGE_TIME;
	wtime.tv_sec = 0;

	(void)gethostname(myname, sizeof(myname)-1);
	(void)gethost(myname, &myaddr);

<<<<<<< HEAD
	while ((n = getopt(argc, argv, "sqdghmAtT:F:P:")) != -1) {
=======
	while ((n = getopt(argc, argv, "sqdghmpAtvT:F:P:")) != -1) {
>>>>>>> 2c7a9781
		switch (n) {
		case 's':
			supplier = 1;
			supplier_set = 1;
			break;

		case 'q':
			supplier = 0;
			supplier_set = 1;
			break;

		case 'd':
			background = 0;
			break;

		case 'g':
			memset(&parm, 0, sizeof(parm));
			parm.parm_d_metric = 1;
			cp = check_parms(&parm);
			if (cp != 0)
				msglog("bad -g: %s", cp);
			else
				default_gateway = 1;
			break;

		case 'h':		/* suppress extra host routes */
			ridhosts = 1;
			break;

		case 'm':		/* advertise host route */
			mhome = 1;	/* on multi-homed hosts */
			break;

		case 'A':
			/* Ignore authentication if we do not care.
			 * Crazy as it is, that is what RFC 1723 requires.
			 */
			auth_ok = 0;
			break;

		case 't':
			new_tracelevel++;
			break;

		case 'T':
			tracename = optarg;
			break;

		case 'F':		/* minimal routes for SLIP */
			n = FAKE_METRIC;
			p = strchr(optarg,',');
			if (p && *p != '\0') {
				n = (int)strtoul(p+1, &q, 0);
				if (*q == '\0'
				    && n <= HOPCNT_INFINITY-1
				    && n >= 1)
					*p = '\0';
			}
			if (!getnet(optarg, &p_net, &p_mask)) {
				msglog("bad network; \"-F %s\"",
				       optarg);
				break;
			}
			memset(&parm, 0, sizeof(parm));
			parm.parm_net = p_net;
			parm.parm_mask = p_mask;
			parm.parm_d_metric = n;
			cp = check_parms(&parm);
			if (cp != 0)
				msglog("bad -F: %s", cp);
			break;

		case 'P':
<<<<<<< HEAD
			/* handle arbitrary, (usually) per-interface
			 * parameters.
=======
			/* handle arbitrary parameters.
>>>>>>> 2c7a9781
			 */
			q = strdup(optarg);
			cp = parse_parms(q, 0);
			if (cp != 0)
				msglog("%s in \"-P %s\"", cp, optarg);
			free(q);
			break;

		case 'v':
			/* display version */
			verbose++;
			msglog("version 2.17");
			break;

		default:
			goto usage;
		}
	}
	argc -= optind;
	argv += optind;

	if (tracename == 0 && argc >= 1) {
		tracename = *argv++;
		argc--;
	}
	if (tracename != 0 && tracename[0] == '\0')
		goto usage;
	if (argc != 0) {
usage:
<<<<<<< HEAD
		logbad(0, "usage: routed [-sqdghmpAt] [-T tracefile]"
		       " [-F net[/mask[,metric]]] [-P parms]");
=======
		logbad(0, "usage: routed [-sqdghmpAtv] [-T tracefile]"
		       " [-F net[,metric]] [-P parms]");
>>>>>>> 2c7a9781
	}
	if (geteuid() != 0) {
		if (verbose)
			exit(0);
		logbad(0, "requires UID 0");
	}

	mib[0] = CTL_NET;
	mib[1] = PF_INET;
	mib[2] = IPPROTO_IP;
	mib[3] = IPCTL_FORWARDING;
	len = sizeof(ipforwarding);
	if (sysctl(mib, 4, &ipforwarding, &len, 0, 0) < 0)
		LOGERR("sysctl(IPCTL_FORWARDING)");

	if (!ipforwarding) {
		if (supplier)
			msglog("-s incompatible with ipforwarding=0");
		if (default_gateway) {
			msglog("-g incompatible with ipforwarding=0");
			default_gateway = 0;
		}
		supplier = 0;
		supplier_set = 1;
	}
	if (default_gateway) {
		if (supplier_set && !supplier) {
			msglog("-g and -q incompatible");
		} else {
			supplier = 1;
			supplier_set = 1;
		}
	}


	signal(SIGALRM, sigalrm);
	if (!background)
		signal(SIGHUP, sigterm);    /* SIGHUP fatal during debugging */
	signal(SIGTERM, sigterm);
	signal(SIGINT, sigterm);
	signal(SIGUSR1, sigtrace_on);
	signal(SIGUSR2, sigtrace_off);

	/* get into the background */
#ifdef sgi
	if (0 > _daemonize(background ? 0 : (_DF_NOCHDIR|_DF_NOFORK),
			   STDIN_FILENO, STDOUT_FILENO, STDERR_FILENO))
		BADERR(0, "_daemonize()");
#else
	if (background && daemon(0, 1) < 0)
		BADERR(0,"daemon()");
#endif

	mypid = getpid();
	srandom((int)(clk.tv_sec ^ clk.tv_usec ^ mypid));

	/* prepare socket connected to the kernel.
	 */
	rt_sock = socket(AF_ROUTE, SOCK_RAW, 0);
	if (rt_sock < 0)
		BADERR(1,"rt_sock = socket()");
	if (fcntl(rt_sock, F_SETFL, O_NONBLOCK) == -1)
		logbad(1, "fcntl(rt_sock) O_NONBLOCK: %s", strerror(errno));
	off = 0;
	if (setsockopt(rt_sock, SOL_SOCKET,SO_USELOOPBACK,
		       &off,sizeof(off)) < 0)
		LOGERR("setsockopt(SO_USELOOPBACK,0)");

	fix_select();


	if (tracename != 0) {
		strncpy(inittracename, tracename, sizeof(inittracename)-1);
		set_tracefile(inittracename, "%s", -1);
	} else {
		tracelevel_msg("%s", -1);   /* turn on tracing to stdio */
	}

	bufinit();

	/* initialize radix tree */
	rtinit();

	/* Pick a random part of the second for our output to minimize
	 * collisions.
	 *
	 * Start broadcasting after hearing from other routers, and
	 * at a random time so a bunch of systems do not get synchronized
	 * after a power failure.
	 */
	intvl_random(&next_bcast, EPOCH+MIN_WAITTIME, EPOCH+SUPPLY_INTERVAL);
	age_timer.tv_usec = next_bcast.tv_usec;
	age_timer.tv_sec = EPOCH+MIN_WAITTIME;
	rdisc_timer = next_bcast;
	ifinit_timer.tv_usec = next_bcast.tv_usec;

	/* Collect an initial view of the world by checking the interface
	 * configuration and the kludge file.
	 */
	gwkludge();
	ifinit();

	/* Ask for routes */
	rip_query();
	rdisc_sol();

	/* Now turn off stdio if not tracing */
	if (new_tracelevel == 0)
		trace_close(background);

	/* Loop forever, listening and broadcasting.
	 */
	for (;;) {
		prev_clk = clk;
		gettimeofday(&clk, 0);
		if (prev_clk.tv_sec == clk.tv_sec
		    && prev_clk.tv_usec == clk.tv_usec+usec_fudge) {
			/* Much of `routed` depends on time always advancing.
			 * On systems that do not guarantee that gettimeofday()
			 * produces unique timestamps even if called within
			 * a single tick, use trickery like that in classic
			 * BSD kernels.
			 */
			clk.tv_usec += ++usec_fudge;

		} else {
			usec_fudge = 0;

			timevalsub(&t2, &clk, &prev_clk);
			if (t2.tv_sec < 0
			    || t2.tv_sec > wtime.tv_sec + 5) {
				/* Deal with time changes before other
				 * housekeeping to keep everything straight.
				 */
				dt = t2.tv_sec;
				if (dt > 0)
					dt -= wtime.tv_sec;
				trace_act("time changed by %d sec", (int)dt);
				epoch.tv_sec += dt;
			}
		}
		timevalsub(&now, &clk, &epoch);
		now_stale = now.tv_sec - STALE_TIME;
		now_expire = now.tv_sec - EXPIRE_TIME;
		now_garbage = now.tv_sec - GARBAGE_TIME;

		/* deal with signals that should affect tracing */
		set_tracelevel();

		if (stopint != 0) {
			rip_bcast(0);
			rdisc_adv();
			trace_off("exiting with signal %d", stopint);
			exit(stopint | 128);
		}

		/* look for new or dead interfaces */
		timevalsub(&wtime, &ifinit_timer, &now);
		if (wtime.tv_sec <= 0) {
			wtime.tv_sec = 0;
			ifinit();
			rip_query();
			continue;
		}

		/* Check the kernel table occassionally for mysteriously
		 * evaporated routes
		 */
		timevalsub(&t2, &flush_kern_timer, &now);
		if (t2.tv_sec <= 0) {
			flush_kern();
			flush_kern_timer.tv_sec = (now.tv_sec
						   + CHECK_QUIET_INTERVAL);
			continue;
		}
		if (timercmp(&t2, &wtime, <))
			wtime = t2;

		/* If it is time, then broadcast our routes.
		 */
		if (supplier || advertise_mhome) {
			timevalsub(&t2, &next_bcast, &now);
			if (t2.tv_sec <= 0) {
				/* Synchronize the aging and broadcast
				 * timers to minimize awakenings
				 */
				age(0);

				rip_bcast(0);

				/* It is desirable to send routing updates
				 * regularly.  So schedule the next update
				 * 30 seconds after the previous one was
				 * scheduled, instead of 30 seconds after
				 * the previous update was finished.
				 * Even if we just started after discovering
				 * a 2nd interface or were otherwise delayed,
				 * pick a 30-second aniversary of the
				 * original broadcast time.
				 */
				n = 1 + (0-t2.tv_sec)/SUPPLY_INTERVAL;
				next_bcast.tv_sec += n*SUPPLY_INTERVAL;

				continue;
			}

			if (timercmp(&t2, &wtime, <))
				wtime = t2;
		}

		/* If we need a flash update, either do it now or
		 * set the delay to end when it is time.
		 *
		 * If we are within MIN_WAITTIME seconds of a full update,
		 * do not bother.
		 */
		if (need_flash
		    && supplier
		    && no_flash.tv_sec+MIN_WAITTIME < next_bcast.tv_sec) {
			/* accurate to the millisecond */
			if (!timercmp(&no_flash, &now, >))
				rip_bcast(1);
			timevalsub(&t2, &no_flash, &now);
			if (timercmp(&t2, &wtime, <))
				wtime = t2;
		}

		/* trigger the main aging timer.
		 */
		timevalsub(&t2, &age_timer, &now);
		if (t2.tv_sec <= 0) {
			age(0);
			continue;
		}
		if (timercmp(&t2, &wtime, <))
			wtime = t2;

		/* update the kernel routing table
		 */
		timevalsub(&t2, &need_kern, &now);
		if (t2.tv_sec <= 0) {
			age(0);
			continue;
		}
		if (timercmp(&t2, &wtime, <))
			wtime = t2;

		/* take care of router discovery,
		 * but do it in the correct the millisecond
		 */
		if (!timercmp(&rdisc_timer, &now, >)) {
			rdisc_age(0);
			continue;
		}
		timevalsub(&t2, &rdisc_timer, &now);
		if (timercmp(&t2, &wtime, <))
			wtime = t2;


		/* wait for input or a timer to expire.
		 */
		trace_flush();
		ibits = fdbits;
		n = select(sock_max, &ibits, 0, 0, &wtime);
		if (n <= 0) {
			if (n < 0 && errno != EINTR && errno != EAGAIN)
				BADERR(1,"select");
			continue;
		}

		if (FD_ISSET(rt_sock, &ibits)) {
			read_rt();
			n--;
		}
		if (rdisc_sock >= 0 && FD_ISSET(rdisc_sock, &ibits)) {
			read_d();
			n--;
		}
		if (rip_sock >= 0 && FD_ISSET(rip_sock, &ibits)) {
			read_rip(rip_sock, 0);
			n--;
		}

		for (ifp = ifnet; n > 0 && 0 != ifp; ifp = ifp->int_next) {
			if (ifp->int_rip_sock >= 0
			    && FD_ISSET(ifp->int_rip_sock, &ibits)) {
				read_rip(ifp->int_rip_sock, ifp);
				n--;
			}
		}
	}
}


/* ARGSUSED */
void
sigalrm(int s UNUSED)
{
	/* Historically, SIGALRM would cause the daemon to check for
	 * new and broken interfaces.
	 */
	ifinit_timer.tv_sec = now.tv_sec;
	trace_act("SIGALRM");
}


/* watch for fatal signals */
void
sigterm(int sig)
{
	stopint = sig;
	(void)signal(sig, SIG_DFL);	/* catch it only once */
}


void
fix_select(void)
{
	struct interface *ifp;


	FD_ZERO(&fdbits);
	sock_max = 0;

	FD_SET(rt_sock, &fdbits);
	if (sock_max <= rt_sock)
		sock_max = rt_sock+1;
	if (rip_sock >= 0) {
		FD_SET(rip_sock, &fdbits);
		if (sock_max <= rip_sock)
			sock_max = rip_sock+1;
	}
	for (ifp = ifnet; 0 != ifp; ifp = ifp->int_next) {
		if (ifp->int_rip_sock >= 0) {
			FD_SET(ifp->int_rip_sock, &fdbits);
			if (sock_max <= ifp->int_rip_sock)
				sock_max = ifp->int_rip_sock+1;
		}
	}
	if (rdisc_sock >= 0) {
		FD_SET(rdisc_sock, &fdbits);
		if (sock_max <= rdisc_sock)
			sock_max = rdisc_sock+1;
	}
}


void
fix_sock(int sock,
	 const char *name)
{
	int on;
#define MIN_SOCKBUF (4*1024)
	static int rbuf;

	if (fcntl(sock, F_SETFL, O_NONBLOCK) == -1)
		logbad(1, "fcntl(%s) O_NONBLOCK: %s",
		       name, strerror(errno));
	on = 1;
	if (setsockopt(sock, SOL_SOCKET,SO_BROADCAST, &on,sizeof(on)) < 0)
		msglog("setsockopt(%s,SO_BROADCAST): %s",
		       name, strerror(errno));
#ifdef USE_PASSIFNAME
	on = 1;
	if (setsockopt(sock, SOL_SOCKET, SO_PASSIFNAME, &on,sizeof(on)) < 0)
		msglog("setsockopt(%s,SO_PASSIFNAME): %s",
		       name, strerror(errno));
#endif

	if (rbuf >= MIN_SOCKBUF) {
		if (setsockopt(sock, SOL_SOCKET, SO_RCVBUF,
			       &rbuf, sizeof(rbuf)) < 0)
			msglog("setsockopt(%s,SO_RCVBUF=%d): %s",
			       name, rbuf, strerror(errno));
	} else {
		for (rbuf = 60*1024; ; rbuf -= 4096) {
			if (setsockopt(sock, SOL_SOCKET, SO_RCVBUF,
				       &rbuf, sizeof(rbuf)) == 0) {
				trace_act("RCVBUF=%d", rbuf);
				break;
			}
			if (rbuf < MIN_SOCKBUF) {
				msglog("setsockopt(%s,SO_RCVBUF = %d): %s",
				       name, rbuf, strerror(errno));
				break;
			}
		}
	}
}


/* get a rip socket
 */
static int				/* <0 or file descriptor */
get_rip_sock(naddr addr,
	     int serious)		/* 1=failure to bind is serious */
{
	struct sockaddr_in sin;
	unsigned char ttl;
	int s;


	if ((s = socket(AF_INET, SOCK_DGRAM, 0)) < 0)
		BADERR(1,"rip_sock = socket()");

	memset(&sin, 0, sizeof(sin));
#ifdef _HAVE_SIN_LEN
	sin.sin_len = sizeof(sin);
#endif
	sin.sin_family = AF_INET;
	sin.sin_port = htons(RIP_PORT);
	sin.sin_addr.s_addr = addr;
	if (bind(s, (struct sockaddr *)&sin, sizeof(sin)) < 0) {
		if (serious)
			BADERR(errno != EADDRINUSE, "bind(rip_sock)");
		return -1;
	}
	fix_sock(s,"rip_sock");

	ttl = 1;
	if (setsockopt(s, IPPROTO_IP, IP_MULTICAST_TTL,
		       &ttl, sizeof(ttl)) < 0)
		DBGERR(1,"rip_sock setsockopt(IP_MULTICAST_TTL)");

	return s;
}


/* turn off main RIP socket */
void
rip_off(void)
{
	struct interface *ifp;
	naddr addr;


	if (rip_sock >= 0 && !mhome) {
		trace_act("turn off RIP");

		(void)close(rip_sock);
		rip_sock = -1;

		/* get non-broadcast sockets to listen to queries.
		 */
		for (ifp = ifnet; ifp != 0; ifp = ifp->int_next) {
			if (ifp->int_state & IS_REMOTE)
				continue;
			if (ifp->int_rip_sock < 0) {
				addr = ((ifp->int_if_flags & IFF_POINTOPOINT)
					? ifp->int_dstaddr
					: ifp->int_addr);
				ifp->int_rip_sock = get_rip_sock(addr, 0);
			}
		}

		fix_select();

		age(0);
	}
}


/* turn on RIP multicast input via an interface
 */
static void
rip_mcast_on(struct interface *ifp)
{
	struct ip_mreq m;

	if (!IS_RIP_IN_OFF(ifp->int_state)
	    && (ifp->int_if_flags & IFF_MULTICAST)
#ifdef MCAST_PPP_BUG
	    && !(ifp->int_if_flags & IFF_POINTOPOINT)
#endif
	    && !(ifp->int_state & IS_ALIAS)) {
		m.imr_multiaddr.s_addr = htonl(INADDR_RIP_GROUP);
		m.imr_interface.s_addr = ((ifp->int_if_flags & IFF_POINTOPOINT)
					  ? ifp->int_dstaddr
					  : ifp->int_addr);
		if (setsockopt(rip_sock,IPPROTO_IP, IP_ADD_MEMBERSHIP,
			       &m, sizeof(m)) < 0)
			LOGERR("setsockopt(IP_ADD_MEMBERSHIP RIP)");
	}
}


/* Prepare socket used for RIP.
 */
void
rip_on(struct interface *ifp)
{
	/* If the main RIP socket is already alive, only start receiving
	 * multicasts for this interface.
	 */
	if (rip_sock >= 0) {
		if (ifp != 0)
			rip_mcast_on(ifp);
		return;
	}

	/* If the main RIP socket is off and it makes sense to turn it on,
	 * then turn it on for all of the interfaces.
	 * It makes sense if either router discovery is off, or if
	 * router discover is on and at most one interface is doing RIP.
	 */
	if (rip_interfaces > 0 && (!rdisc_ok || rip_interfaces > 1)) {
		trace_act("turn on RIP");

		/* Close all of the query sockets so that we can open
		 * the main socket.  SO_REUSEPORT is not a solution,
		 * since that would let two daemons bind to the broadcast
		 * socket.
		 */
		for (ifp = ifnet; ifp != 0; ifp = ifp->int_next) {
			if (ifp->int_rip_sock >= 0) {
				(void)close(ifp->int_rip_sock);
				ifp->int_rip_sock = -1;
			}
		}

		rip_sock = get_rip_sock(INADDR_ANY, 1);
		rip_sock_mcast = 0;

		/* Do not advertise anything until we have heard something
		 */
		if (next_bcast.tv_sec < now.tv_sec+MIN_WAITTIME)
			next_bcast.tv_sec = now.tv_sec+MIN_WAITTIME;

		for (ifp = ifnet; ifp != 0; ifp = ifp->int_next) {
			ifp->int_query_time = NEVER;
			rip_mcast_on(ifp);
		}
		ifinit_timer.tv_sec = now.tv_sec;

	} else if (ifp != 0
		   && !(ifp->int_state & IS_REMOTE)
		   && ifp->int_rip_sock < 0) {
		/* RIP is off, so ensure there are sockets on which
		 * to listen for queries.
		 */
		ifp->int_rip_sock = get_rip_sock(ifp->int_addr, 0);
	}

	fix_select();
}


/* die if malloc(3) fails
 */
void *
rtmalloc(size_t size,
	 const char *msg)
{
	void *p = malloc(size);
<<<<<<< HEAD
	if (p == NULL)
		logbad(1,"malloc() failed in %s", msg);
=======
	if (p == 0)
		logbad(1,"malloc(%lu) failed in %s", (u_long)size, msg);
>>>>>>> 2c7a9781
	return p;
}


/* get a random instant in an interval
 */
void
intvl_random(struct timeval *tp,	/* put value here */
	     u_long lo,			/* value is after this second */
	     u_long hi)			/* and before this */
{
	tp->tv_sec = (time_t)(hi == lo
			      ? lo
			      : (lo + random() % ((hi - lo))));
	tp->tv_usec = random() % 1000000;
}


void
timevaladd(struct timeval *t1,
	   struct timeval *t2)
{

	t1->tv_sec += t2->tv_sec;
	if ((t1->tv_usec += t2->tv_usec) >= 1000000) {
		t1->tv_sec++;
		t1->tv_usec -= 1000000;
	}
}


/* t1 = t2 - t3
 */
static void
timevalsub(struct timeval *t1,
	   struct timeval *t2,
	   struct timeval *t3)
{
	t1->tv_sec = t2->tv_sec - t3->tv_sec;
	if ((t1->tv_usec = t2->tv_usec - t3->tv_usec) < 0) {
		t1->tv_sec--;
		t1->tv_usec += 1000000;
	}
}


/* put a message into the system log
 */
void
msglog(const char *p, ...)
{
	va_list args;

	trace_flush();

	va_start(args, p);
	vsyslog(LOG_ERR, p, args);

	if (ftrace != 0) {
		if (ftrace == stdout)
			(void)fputs("routed: ", ftrace);
		(void)vfprintf(ftrace, p, args);
		(void)fputc('\n', ftrace);
	}
}


/* Put a message about a bad system into the system log if
 * we have not complained about it recently.
 *
 * It is desirable to complain about all bad systems, but not too often.
 * In the worst case, it is not practical to keep track of all bad systems.
 * For example, there can be many systems with the wrong password.
 */
void
msglim(struct msg_limit *lim, naddr addr, const char *p, ...)
{
	va_list args;
	int i;
	struct msg_sub *ms1, *ms;
	const char *p1;

	va_start(args, p);

	/* look for the oldest slot in the table
	 * or the slot for the bad router.
	 */
	ms = ms1 = lim->subs;
	for (i = MSG_SUBJECT_N; ; i--, ms1++) {
		if (i == 0) {
			/* Reuse a slot at most once every 10 minutes.
			 */
			if (lim->reuse > now.tv_sec) {
				ms = 0;
			} else {
				ms = ms1;
				lim->reuse = now.tv_sec + 10*60;
			}
			break;
		}
		if (ms->addr == addr) {
			/* Repeat a complaint about a given system at
			 * most once an hour.
			 */
			if (ms->until > now.tv_sec)
				ms = 0;
			break;
		}
		if (ms->until < ms1->until)
			ms = ms1;
	}
	if (ms != 0) {
		ms->addr = addr;
		ms->until = now.tv_sec + 60*60;	/* 60 minutes */

		trace_flush();
		for (p1 = p; *p1 == ' '; p1++)
			continue;
		vsyslog(LOG_ERR, p1, args);
	}

	/* always display the message if tracing */
	if (ftrace != 0) {
		(void)vfprintf(ftrace, p, args);
		(void)fputc('\n', ftrace);
	}
}


void
logbad(int dump, const char *p, ...)
{
	va_list args;

	trace_flush();

	va_start(args, p);
	vsyslog(LOG_ERR, p, args);

	(void)fputs("routed: ", stderr);
	(void)vfprintf(stderr, p, args);
	(void)fputs("; giving up\n",stderr);
	(void)fflush(stderr);

	if (dump)
		abort();
	exit(1);
}<|MERGE_RESOLUTION|>--- conflicted
+++ resolved
@@ -29,30 +29,18 @@
  * LIABILITY, OR TORT (INCLUDING NEGLIGENCE OR OTHERWISE) ARISING IN ANY WAY
  * OUT OF THE USE OF THIS SOFTWARE, EVEN IF ADVISED OF THE POSSIBILITY OF
  * SUCH DAMAGE.
+ *
+ *	$Id$
  */
 
-<<<<<<< HEAD
-#ifndef lint
-char copyright[] =
-"@(#) Copyright (c) 1983, 1988, 1993\n\
-	The Regents of the University of California.  All rights reserved.\n";
-#endif /* not lint */
-
-#ifndef lint
-#if 0
-static char sccsid[] = "@(#)main.c	8.1 (Berkeley) 6/5/93";
-#endif
-static const char rcsid[] =
-	"$Id$";
-#endif /* not lint */
-
-=======
->>>>>>> 2c7a9781
 #include "defs.h"
+#include "pathnames.h"
 #ifdef sgi
 #include "math.h"
 #endif
+#include <signal.h>
 #include <fcntl.h>
+#include <sys/file.h>
 
 #if !defined(sgi) && !defined(__NetBSD__)
 char copyright[] =
@@ -147,11 +135,7 @@
 	(void)gethostname(myname, sizeof(myname)-1);
 	(void)gethost(myname, &myaddr);
 
-<<<<<<< HEAD
-	while ((n = getopt(argc, argv, "sqdghmAtT:F:P:")) != -1) {
-=======
 	while ((n = getopt(argc, argv, "sqdghmpAtvT:F:P:")) != -1) {
->>>>>>> 2c7a9781
 		switch (n) {
 		case 's':
 			supplier = 1;
@@ -225,12 +209,7 @@
 			break;
 
 		case 'P':
-<<<<<<< HEAD
-			/* handle arbitrary, (usually) per-interface
-			 * parameters.
-=======
 			/* handle arbitrary parameters.
->>>>>>> 2c7a9781
 			 */
 			q = strdup(optarg);
 			cp = parse_parms(q, 0);
@@ -260,13 +239,8 @@
 		goto usage;
 	if (argc != 0) {
 usage:
-<<<<<<< HEAD
-		logbad(0, "usage: routed [-sqdghmpAt] [-T tracefile]"
-		       " [-F net[/mask[,metric]]] [-P parms]");
-=======
 		logbad(0, "usage: routed [-sqdghmpAtv] [-T tracefile]"
 		       " [-F net[,metric]] [-P parms]");
->>>>>>> 2c7a9781
 	}
 	if (geteuid() != 0) {
 		if (verbose)
@@ -821,13 +795,8 @@
 	 const char *msg)
 {
 	void *p = malloc(size);
-<<<<<<< HEAD
-	if (p == NULL)
-		logbad(1,"malloc() failed in %s", msg);
-=======
 	if (p == 0)
 		logbad(1,"malloc(%lu) failed in %s", (u_long)size, msg);
->>>>>>> 2c7a9781
 	return p;
 }
 
