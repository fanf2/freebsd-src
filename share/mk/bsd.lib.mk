#	from: @(#)bsd.lib.mk	5.26 (Berkeley) 5/2/91
# $FreeBSD$
#

.include <bsd.init.mk>

.if defined(LIB_CXX)
LIB=	${LIB_CXX}
_LD=	${CXX}
.else
_LD=	${CC}
.endif

LIB_PRIVATE=	${PRIVATELIB:Dprivate}
# Set up the variables controlling shared libraries.  After this section,
# SHLIB_NAME will be defined only if we are to create a shared library.
# SHLIB_LINK will be defined only if we are to create a link to it.
# INSTALL_PIC_ARCHIVE will be defined only if we are to create a PIC archive.
.if defined(NO_PIC)
.undef SHLIB_NAME
.undef INSTALL_PIC_ARCHIVE
.else
.if !defined(SHLIB) && defined(LIB)
SHLIB=		${LIB}
.endif
.if !defined(SHLIB_NAME) && defined(SHLIB) && defined(SHLIB_MAJOR)
SHLIB_NAME=	lib${LIB_PRIVATE}${SHLIB}.so.${SHLIB_MAJOR}
.endif
.if defined(SHLIB_NAME) && !empty(SHLIB_NAME:M*.so.*)
SHLIB_LINK?=	${SHLIB_NAME:R}
.endif
SONAME?=	${SHLIB_NAME}
.endif

.if defined(CRUNCH_CFLAGS)
CFLAGS+=	${CRUNCH_CFLAGS}
.endif

.if ${MK_ASSERT_DEBUG} == "no"
CFLAGS+= -DNDEBUG
NO_WERROR=
.endif

.if defined(DEBUG_FLAGS)
CFLAGS+= ${DEBUG_FLAGS}

.if ${MK_CTF} != "no" && ${DEBUG_FLAGS:M-g} != ""
CTFFLAGS+= -g
.endif
.else
STRIP?=	-s
.endif

.if ${SHLIBDIR:M*lib32*}
TAGS+=	lib32
.endif

.if defined(NO_ROOT)
.if !defined(TAGS) || ! ${TAGS:Mpackage=*}
TAGS+=		package=${PACKAGE:Uruntime}
.endif
TAG_ARGS=	-T ${TAGS:[*]:S/ /,/g}
.endif

.if ${MK_DEBUG_FILES} != "no" && empty(DEBUG_FLAGS:M-g) && \
    empty(DEBUG_FLAGS:M-gdwarf*)
SHARED_CFLAGS+= -g
SHARED_CXXFLAGS+= -g
CTFFLAGS+= -g
.endif

.include <bsd.libnames.mk>

# prefer .s to a .c, add .po, remove stuff not used in the BSD libraries
# .So used for PIC object files
.SUFFIXES:
.SUFFIXES: .out .o .po .So .S .asm .s .c .cc .cpp .cxx .C .f .y .l .ln

.if !defined(PICFLAG)
.if ${MACHINE_CPUARCH} == "sparc64"
PICFLAG=-fPIC
.else
PICFLAG=-fpic
.endif
.endif

PO_FLAG=-pg

.c.o:
	${CC} ${STATIC_CFLAGS} ${CFLAGS} -c ${.IMPSRC} -o ${.TARGET}
	${CTFCONVERT_CMD}

.c.po:
	${CC} ${PO_FLAG} ${STATIC_CFLAGS} ${PO_CFLAGS} -c ${.IMPSRC} -o ${.TARGET}
	${CTFCONVERT_CMD}

.c.So:
	${CC} ${PICFLAG} -DPIC ${SHARED_CFLAGS} ${CFLAGS} -c ${.IMPSRC} -o ${.TARGET}
	${CTFCONVERT_CMD}

.cc.o .C.o .cpp.o .cxx.o:
	${CXX} ${STATIC_CXXFLAGS} ${CXXFLAGS} -c ${.IMPSRC} -o ${.TARGET}

.cc.po .C.po .cpp.po .cxx.po:
	${CXX} ${PO_FLAG} ${STATIC_CXXFLAGS} ${PO_CXXFLAGS} -c ${.IMPSRC} -o ${.TARGET}

.cc.So .C.So .cpp.So .cxx.So:
	${CXX} ${PICFLAG} -DPIC ${SHARED_CXXFLAGS} ${CXXFLAGS} -c ${.IMPSRC} -o ${.TARGET}

.f.po:
	${FC} -pg ${FFLAGS} -o ${.TARGET} -c ${.IMPSRC}
	${CTFCONVERT_CMD}

.f.So:
	${FC} ${PICFLAG} -DPIC ${FFLAGS} -o ${.TARGET} -c ${.IMPSRC}
	${CTFCONVERT_CMD}

.s.po .s.So:
	${AS} ${AFLAGS} -o ${.TARGET} ${.IMPSRC}
	${CTFCONVERT_CMD}

.asm.po:
	${CC} -x assembler-with-cpp -DPROF ${PO_CFLAGS} ${ACFLAGS} \
		-c ${.IMPSRC} -o ${.TARGET}
	${CTFCONVERT_CMD}

.asm.So:
	${CC} -x assembler-with-cpp ${PICFLAG} -DPIC ${CFLAGS} ${ACFLAGS} \
	    -c ${.IMPSRC} -o ${.TARGET}
	${CTFCONVERT_CMD}

.S.po:
	${CC} -DPROF ${PO_CFLAGS} ${ACFLAGS} -c ${.IMPSRC} -o ${.TARGET}
	${CTFCONVERT_CMD}

.S.So:
	${CC} ${PICFLAG} -DPIC ${CFLAGS} ${ACFLAGS} -c ${.IMPSRC} -o ${.TARGET}
	${CTFCONVERT_CMD}

all: beforebuild .WAIT
beforebuild: objwarn

_LIBDIR:=${LIBDIR}
_SHLIBDIR:=${SHLIBDIR}

.if defined(SHLIB_NAME)
.if ${MK_DEBUG_FILES} != "no"
SHLIB_NAME_FULL=${SHLIB_NAME}.full
# Use ${DEBUGDIR} for base system debug files, else .debug subdirectory
.if ${_SHLIBDIR} == "/boot" ||\
    ${SHLIBDIR:C%/lib(/.*)?$%/lib%} == "/lib" ||\
    ${SHLIBDIR:C%/usr/lib(32)?(/.*)?%/usr/lib%} == "/usr/lib"
DEBUGFILEDIR=${DEBUGDIR}${_SHLIBDIR}
.else
DEBUGFILEDIR=${_SHLIBDIR}/.debug
DEBUGMKDIR=
.endif
.else
SHLIB_NAME_FULL=${SHLIB_NAME}
.endif
.endif

.include <bsd.symver.mk>

# Allow libraries to specify their own version map or have it
# automatically generated (see bsd.symver.mk above).
.if ${MK_SYMVER} == "yes" && !empty(VERSION_MAP)
${SHLIB_NAME_FULL}:	${VERSION_MAP}
LDFLAGS+=	-Wl,--version-script=${VERSION_MAP}
.endif

.if defined(LIB) && !empty(LIB) || defined(SHLIB_NAME)
OBJS+=		${SRCS:N*.h:R:S/$/.o/}
NOPATH_FILES+=	${OBJS}
.endif

.if defined(LIB) && !empty(LIB)
_LIBS=		lib${LIB_PRIVATE}${LIB}.a

lib${LIB_PRIVATE}${LIB}.a: ${OBJS} ${STATICOBJS}
	@${ECHO} building static ${LIB} library
	@rm -f ${.TARGET}
	@${AR} ${ARFLAGS} ${.TARGET} `NM='${NM}' lorder ${OBJS} ${STATICOBJS} | tsort -q` ${ARADD}
	${RANLIB} ${RANLIBFLAGS} ${.TARGET}
.endif

.if !defined(INTERNALLIB)

.if ${MK_PROFILE} != "no" && defined(LIB) && !empty(LIB)
_LIBS+=		lib${LIB_PRIVATE}${LIB}_p.a
POBJS+=		${OBJS:.o=.po} ${STATICOBJS:.o=.po}
NOPATH_FILES+=	${POBJS}

lib${LIB_PRIVATE}${LIB}_p.a: ${POBJS}
	@${ECHO} building profiled ${LIB} library
	@rm -f ${.TARGET}
	@${AR} ${ARFLAGS} ${.TARGET} `NM='${NM}' lorder ${POBJS} | tsort -q` ${ARADD}
	${RANLIB} ${RANLIBFLAGS} ${.TARGET}
.endif

.if defined(SHLIB_NAME) || \
    defined(INSTALL_PIC_ARCHIVE) && defined(LIB) && !empty(LIB)
SOBJS+=		${OBJS:.o=.So}
NOPATH_FILES+=	${SOBJS}
.endif

.if defined(SHLIB_NAME)
_LIBS+=		${SHLIB_NAME}

SOLINKOPTS=	-shared -Wl,-x
.if !defined(ALLOW_SHARED_TEXTREL)
.if defined(LD_FATAL_WARNINGS) && ${LD_FATAL_WARNINGS} == "no"
SOLINKOPTS+=	-Wl,--no-fatal-warnings
.else
SOLINKOPTS+=	-Wl,--fatal-warnings
.endif
SOLINKOPTS+=	-Wl,--warn-shared-textrel
.endif

.if target(beforelinking)
beforelinking: ${SOBJS}
${SHLIB_NAME_FULL}: beforelinking
.endif
${SHLIB_NAME_FULL}: ${SOBJS}
	@${ECHO} building shared library ${SHLIB_NAME}
	@rm -f ${SHLIB_NAME} ${SHLIB_LINK}
.if defined(SHLIB_LINK)
	@${INSTALL_SYMLINK} ${TAG_ARGS:D${TAG_ARGS},development} ${SHLIB_NAME} ${SHLIB_LINK}
.endif
	${_LD} ${LDFLAGS} ${SSP_CFLAGS} ${SOLINKOPTS} \
	    -o ${.TARGET} -Wl,-soname,${SONAME} \
	    `NM='${NM}' lorder ${SOBJS} | tsort -q` ${LDADD}
.if ${MK_CTF} != "no"
	${CTFMERGE} ${CTFFLAGS} -o ${.TARGET} ${SOBJS}
.endif

.if ${MK_DEBUG_FILES} != "no"
CLEANFILES+=	${SHLIB_NAME_FULL} ${SHLIB_NAME}.debug
${SHLIB_NAME}: ${SHLIB_NAME_FULL} ${SHLIB_NAME}.debug
	${OBJCOPY} --strip-debug --add-gnu-debuglink=${SHLIB_NAME}.debug \
	    ${SHLIB_NAME_FULL} ${.TARGET}

${SHLIB_NAME}.debug: ${SHLIB_NAME_FULL}
	${OBJCOPY} --only-keep-debug ${SHLIB_NAME_FULL} ${.TARGET}
.endif
.endif #defined(SHLIB_NAME)

.if defined(INSTALL_PIC_ARCHIVE) && defined(LIB) && !empty(LIB) && ${MK_TOOLCHAIN} != "no"
_LIBS+=		lib${LIB_PRIVATE}${LIB}_pic.a

lib${LIB_PRIVATE}${LIB}_pic.a: ${SOBJS}
	@${ECHO} building special pic ${LIB} library
	@rm -f ${.TARGET}
	@${AR} ${ARFLAGS} ${.TARGET} ${SOBJS} ${ARADD}
	${RANLIB} ${RANLIBFLAGS} ${.TARGET}
.endif

.if defined(WANT_LINT) && !defined(NO_LINT) && defined(LIB) && !empty(LIB)
LINTLIB=	llib-l${LIB}.ln
_LIBS+=		${LINTLIB}
LINTOBJS+=	${SRCS:M*.c:.c=.ln}
NOPATH_FILES+=	${LINTOBJS}

${LINTLIB}: ${LINTOBJS}
	@${ECHO} building lint library ${.TARGET}
	@rm -f ${.TARGET}
	${LINT} ${LINTLIBFLAGS} ${CFLAGS:M-[DIU]*} ${.ALLSRC}
.endif

.endif # !defined(INTERNALLIB)

all: ${_LIBS}

.if ${MK_MAN} != "no"
all: _manpages
.endif

_EXTRADEPEND:
	@TMP=_depend$$$$; \
	sed -e 's/^\([^\.]*\).o[ ]*:/\1.o \1.po \1.So:/' < ${DEPENDFILE} \
	    > $$TMP; \
	mv $$TMP ${DEPENDFILE}
.if !defined(NO_EXTRADEPEND) && defined(SHLIB_NAME)
.if defined(DPADD) && !empty(DPADD)
	echo ${SHLIB_NAME_FULL}: ${DPADD} >> ${DEPENDFILE}
.endif
.endif

.if !target(install)

.if defined(PRECIOUSLIB)
.if !defined(NO_FSCHG)
SHLINSTALLFLAGS+= -fschg
.endif
SHLINSTALLFLAGS+= -S
.endif

_INSTALLFLAGS:=	${INSTALLFLAGS}
.for ie in ${INSTALLFLAGS_EDIT}
_INSTALLFLAGS:=	${_INSTALLFLAGS${ie}}
.endfor
_SHLINSTALLFLAGS:=	${SHLINSTALLFLAGS}
.for ie in ${INSTALLFLAGS_EDIT}
_SHLINSTALLFLAGS:=	${_SHLINSTALLFLAGS${ie}}
.endfor

.if !defined(INTERNALLIB)
realinstall: _libinstall
.ORDER: beforeinstall _libinstall
_libinstall:
<<<<<<< HEAD
.if defined(LIB) && !empty(LIB) && ${MK_INSTALLLIB} != "no" && !defined(PRIVATELIB)
	${INSTALL} ${TAG_ARGS:D${TAG_ARGS},development} -C -o ${LIBOWN} -g ${LIBGRP} -m ${LIBMODE} \
	    ${_INSTALLFLAGS} lib${LIB}.a ${DESTDIR}${_LIBDIR}
.endif
.if ${MK_PROFILE} != "no" && defined(LIB) && !empty(LIB) && !defined(PRIVATELIB)
	${INSTALL} ${TAG_ARGS:D${TAG_ARGS},profile} -C -o ${LIBOWN} -g ${LIBGRP} -m ${LIBMODE} \
	    ${_INSTALLFLAGS} lib${LIB}_p.a ${DESTDIR}${_LIBDIR}
=======
.if defined(LIB) && !empty(LIB) && ${MK_INSTALLLIB} != "no"
	${INSTALL} -C -o ${LIBOWN} -g ${LIBGRP} -m ${LIBMODE} \
	    ${_INSTALLFLAGS} lib${LIB_PRIVATE}${LIB}.a ${DESTDIR}${_LIBDIR}
.endif
.if ${MK_PROFILE} != "no" && defined(LIB) && !empty(LIB)
	${INSTALL} -C -o ${LIBOWN} -g ${LIBGRP} -m ${LIBMODE} \
	    ${_INSTALLFLAGS} lib${LIB_PRIVATE}${LIB}_p.a ${DESTDIR}${_LIBDIR}
>>>>>>> 8c54dbfb
.endif
.if defined(SHLIB_NAME)
	${INSTALL} ${TAG_ARGS} ${STRIP} -o ${LIBOWN} -g ${LIBGRP} -m ${LIBMODE} \
	    ${_INSTALLFLAGS} ${_SHLINSTALLFLAGS} \
	    ${SHLIB_NAME} ${DESTDIR}${_SHLIBDIR}
.if ${MK_DEBUG_FILES} != "no"
.if defined(DEBUGMKDIR)
	${INSTALL} -d ${DESTDIR}${DEBUGFILEDIR}
.endif
	${INSTALL} ${TAG_ARGS:D${TAG_ARGS},debug} -o ${LIBOWN} -g ${LIBGRP} -m ${DEBUGMODE} \
	    ${_INSTALLFLAGS} \
	    ${SHLIB_NAME}.debug ${DESTDIR}${DEBUGFILEDIR}
.endif
.if defined(SHLIB_LINK)
# ${_SHLIBDIRPREFIX} and ${_LDSCRIPTROOT} are both needed when cross-building
# and when building 32 bits library shims.  ${_SHLIBDIRPREFIX} is the directory
# prefix where shared objects will be installed by the install target.
#
# ${_LDSCRIPTROOT} is the directory prefix that will be used when generating
# ld(1) scripts.  The crosstools' ld is configured to lookup libraries in an
# alternative directory which is called "sysroot", so during buildworld binaries
# won't be linked against the running system libraries but against the ones of
# the current source tree.  ${_LDSCRIPTROOT} behavior is twisted because of
# the location where we store them:
# - 64 bits libs are located under sysroot, so ${_LDSCRIPTROOT} must be empty
#   because ld(1) will manage to find them from sysroot;
# - 32 bits shims are not, so ${_LDSCRIPTROOT} is used to specify their full
#   path, outside of sysroot.
# Note that ld(1) scripts are generated both during buildworld and
# installworld; in the later case ${_LDSCRIPTROOT} must be obviously empty
# because on the target system, libraries are meant to be looked up from /.
.if defined(SHLIB_LDSCRIPT) && !empty(SHLIB_LDSCRIPT) && exists(${.CURDIR}/${SHLIB_LDSCRIPT})
	sed -e 's,@@SHLIB@@,${_LDSCRIPTROOT}${_SHLIBDIR}/${SHLIB_NAME},g' \
	    -e 's,@@LIBDIR@@,${_LDSCRIPTROOT}${_LIBDIR},g' \
	    ${.CURDIR}/${SHLIB_LDSCRIPT} > ${DESTDIR}${_LIBDIR}/${SHLIB_LINK:R}.ld
	${INSTALL} ${TAG_ARGS:D${TAG_ARGS},development} -S -C -o ${LIBOWN} -g ${LIBGRP} -m ${LIBMODE} \
	    ${_INSTALLFLAGS} ${DESTDIR}${_LIBDIR}/${SHLIB_LINK:R}.ld \
	    ${DESTDIR}${_LIBDIR}/${SHLIB_LINK}
	rm -f ${DESTDIR}${_LIBDIR}/${SHLIB_LINK:R}.ld

.else
.if ${_SHLIBDIR} == ${_LIBDIR}
.if ${SHLIB_LINK:Mlib*}
	${INSTALL_SYMLINK} ${TAG_ARGS:D${TAG_ARGS},development} ${SHLIB_NAME} ${DESTDIR}${_LIBDIR}/${SHLIB_LINK}
.else
	${INSTALL_SYMLINK} ${TAG_ARGS} ${SHLIB_NAME} ${DESTDIR}${_LIBDIR}/${SHLIB_LINK}
.endif
.else
.if ${SHLIB_LINK:Mlib*}
	${INSTALL_SYMLINK} ${TAG_ARGS:D${TAG_ARGS},development} ${_SHLIBDIRPREFIX}${_SHLIBDIR}/${SHLIB_NAME} \
	    ${DESTDIR}${_LIBDIR}/${SHLIB_LINK}
.else
	${INSTALL_SYMLINK} ${TAG_ARGS} ${_SHLIBDIRPREFIX}${_SHLIBDIR}/${SHLIB_NAME} \
	    ${DESTDIR}${_LIBDIR}/${SHLIB_LINK}
.endif
.if exists(${DESTDIR}${_LIBDIR}/${SHLIB_NAME})
	-chflags noschg ${DESTDIR}${_LIBDIR}/${SHLIB_NAME}
	rm -f ${DESTDIR}${_LIBDIR}/${SHLIB_NAME}
.endif
.endif
.endif # SHLIB_LDSCRIPT
.endif # SHLIB_LINK
.endif # SHIB_NAME
<<<<<<< HEAD
.if defined(INSTALL_PIC_ARCHIVE) && defined(LIB) && !empty(LIB) && ${MK_TOOLCHAIN} != "no" && !defined(PRIVATELIB)
	${INSTALL} ${TAG_ARGS:D${TAG_ARGS},development} -o ${LIBOWN} -g ${LIBGRP} -m ${LIBMODE} \
=======
.if defined(INSTALL_PIC_ARCHIVE) && defined(LIB) && !empty(LIB) && ${MK_TOOLCHAIN} != "no"
	${INSTALL} -o ${LIBOWN} -g ${LIBGRP} -m ${LIBMODE} \
>>>>>>> 8c54dbfb
	    ${_INSTALLFLAGS} lib${LIB}_pic.a ${DESTDIR}${_LIBDIR}
.endif
.if defined(WANT_LINT) && !defined(NO_LINT) && defined(LIB) && !empty(LIB)
	${INSTALL} ${TAG_ARGS:D${TAG_ARGS},development} -o ${LIBOWN} -g ${LIBGRP} -m ${LIBMODE} \
	    ${_INSTALLFLAGS} ${LINTLIB} ${DESTDIR}${LINTLIBDIR}
.endif
.endif # !defined(INTERNALLIB)

.if !defined(LIBRARIES_ONLY)
.include <bsd.nls.mk>
.include <bsd.files.mk>
.include <bsd.incs.mk>
.endif

.include <bsd.links.mk>

.if ${MK_MAN} != "no" && !defined(LIBRARIES_ONLY)
realinstall: _maninstall
.ORDER: beforeinstall _maninstall
.endif

.endif

.if !target(lint)
lint: ${SRCS:M*.c}
	${LINT} ${LINTFLAGS} ${CFLAGS:M-[DIU]*} ${.ALLSRC}
.endif

.if ${MK_MAN} != "no" && !defined(LIBRARIES_ONLY)
.include <bsd.man.mk>
.endif

.include <bsd.dep.mk>

.if !exists(${.OBJDIR}/${DEPENDFILE})
.if defined(LIB) && !empty(LIB)
${OBJS} ${STATICOBJS} ${POBJS}: ${SRCS:M*.h}
.for _S in ${SRCS:N*.[hly]}
${_S:R}.po: ${_S}
.endfor
.endif
.if defined(SHLIB_NAME) || \
    defined(INSTALL_PIC_ARCHIVE) && defined(LIB) && !empty(LIB)
${SOBJS}: ${SRCS:M*.h}
.for _S in ${SRCS:N*.[hly]}
${_S:R}.So: ${_S}
.endfor
.endif
.endif

.if !target(clean)
clean:
.if defined(CLEANFILES) && !empty(CLEANFILES)
	rm -f ${CLEANFILES}
.endif
.if defined(LIB) && !empty(LIB)
	rm -f a.out ${OBJS} ${OBJS:S/$/.tmp/} ${STATICOBJS}
.endif
.if !defined(INTERNALLIB)
.if ${MK_PROFILE} != "no" && defined(LIB) && !empty(LIB)
	rm -f ${POBJS} ${POBJS:S/$/.tmp/}
.endif
.if defined(SHLIB_NAME) || \
    defined(INSTALL_PIC_ARCHIVE) && defined(LIB) && !empty(LIB)
	rm -f ${SOBJS} ${SOBJS:.So=.so} ${SOBJS:S/$/.tmp/}
.endif
.if defined(SHLIB_NAME)
.if defined(SHLIB_LINK)
.if defined(SHLIB_LDSCRIPT) && exists(${.CURDIR}/${SHLIB_LDSCRIPT})
	rm -f lib${LIB}.ld
.endif
	rm -f ${SHLIB_LINK}
.endif
.endif # defined(SHLIB_NAME)
.if defined(WANT_LINT) && defined(LIB) && !empty(LIB)
	rm -f ${LINTOBJS}
.endif
.endif # !defined(INTERNALLIB)
.if defined(_LIBS) && !empty(_LIBS)
	rm -f ${_LIBS}
.endif
.if defined(CLEANDIRS) && !empty(CLEANDIRS)
	rm -rf ${CLEANDIRS}
.endif
.if !empty(VERSION_DEF) && !empty(SYMBOL_MAPS)
	rm -f ${VERSION_MAP}
.endif
.endif

.if !empty(_LIBS)
NOPATH_FILES+=	${_LIBS}
.endif

.include <bsd.obj.mk>

.include <bsd.sys.mk><|MERGE_RESOLUTION|>--- conflicted
+++ resolved
@@ -308,23 +308,13 @@
 realinstall: _libinstall
 .ORDER: beforeinstall _libinstall
 _libinstall:
-<<<<<<< HEAD
-.if defined(LIB) && !empty(LIB) && ${MK_INSTALLLIB} != "no" && !defined(PRIVATELIB)
+.if defined(LIB) && !empty(LIB) && ${MK_INSTALLLIB} != "no"
 	${INSTALL} ${TAG_ARGS:D${TAG_ARGS},development} -C -o ${LIBOWN} -g ${LIBGRP} -m ${LIBMODE} \
-	    ${_INSTALLFLAGS} lib${LIB}.a ${DESTDIR}${_LIBDIR}
-.endif
-.if ${MK_PROFILE} != "no" && defined(LIB) && !empty(LIB) && !defined(PRIVATELIB)
+	    ${_INSTALLFLAGS} lib${LIB_PRIVATE}${LIB}.a ${DESTDIR}${_LIBDIR}
+.endif
+.if ${MK_PROFILE} != "no" && defined(LIB) && !empty(LIB)
 	${INSTALL} ${TAG_ARGS:D${TAG_ARGS},profile} -C -o ${LIBOWN} -g ${LIBGRP} -m ${LIBMODE} \
-	    ${_INSTALLFLAGS} lib${LIB}_p.a ${DESTDIR}${_LIBDIR}
-=======
-.if defined(LIB) && !empty(LIB) && ${MK_INSTALLLIB} != "no"
-	${INSTALL} -C -o ${LIBOWN} -g ${LIBGRP} -m ${LIBMODE} \
-	    ${_INSTALLFLAGS} lib${LIB_PRIVATE}${LIB}.a ${DESTDIR}${_LIBDIR}
-.endif
-.if ${MK_PROFILE} != "no" && defined(LIB) && !empty(LIB)
-	${INSTALL} -C -o ${LIBOWN} -g ${LIBGRP} -m ${LIBMODE} \
 	    ${_INSTALLFLAGS} lib${LIB_PRIVATE}${LIB}_p.a ${DESTDIR}${_LIBDIR}
->>>>>>> 8c54dbfb
 .endif
 .if defined(SHLIB_NAME)
 	${INSTALL} ${TAG_ARGS} ${STRIP} -o ${LIBOWN} -g ${LIBGRP} -m ${LIBMODE} \
@@ -388,13 +378,8 @@
 .endif # SHLIB_LDSCRIPT
 .endif # SHLIB_LINK
 .endif # SHIB_NAME
-<<<<<<< HEAD
-.if defined(INSTALL_PIC_ARCHIVE) && defined(LIB) && !empty(LIB) && ${MK_TOOLCHAIN} != "no" && !defined(PRIVATELIB)
+.if defined(INSTALL_PIC_ARCHIVE) && defined(LIB) && !empty(LIB) && ${MK_TOOLCHAIN} != "no"
 	${INSTALL} ${TAG_ARGS:D${TAG_ARGS},development} -o ${LIBOWN} -g ${LIBGRP} -m ${LIBMODE} \
-=======
-.if defined(INSTALL_PIC_ARCHIVE) && defined(LIB) && !empty(LIB) && ${MK_TOOLCHAIN} != "no"
-	${INSTALL} -o ${LIBOWN} -g ${LIBGRP} -m ${LIBMODE} \
->>>>>>> 8c54dbfb
 	    ${_INSTALLFLAGS} lib${LIB}_pic.a ${DESTDIR}${_LIBDIR}
 .endif
 .if defined(WANT_LINT) && !defined(NO_LINT) && defined(LIB) && !empty(LIB)
