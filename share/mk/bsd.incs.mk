--- conflicted
+++ resolved
@@ -84,22 +84,10 @@
 
 .if defined(INCSLINKS) && !empty(INCSLINKS)
 installincludes:
-<<<<<<< HEAD
-	@set ${INCSLINKS}; \
-	while test $$# -ge 2; do \
-		l=$$1; \
-		shift; \
-		t=${DESTDIR}$$1; \
-		shift; \
-		${ECHO} $$t -\> $$l; \
-		${INSTALL_SYMLINK} ${TAG_ARGS:D${TAG_ARGS},development} $$l $$t; \
-	done; true
-=======
 .for s t in ${INCSLINKS}
 	@${ECHO} "$t -> $s" ; \
-	${INSTALL_SYMLINK} $s ${DESTDIR}$t
+	${INSTALL_SYMLINK} ${TAG_ARGS:D${TAG_ARGS},development} $s ${DESTDIR}$t
 .endfor
->>>>>>> d36c6176
 .endif
 .endif # !target(installincludes)
 
