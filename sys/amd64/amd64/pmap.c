/*-
 * SPDX-License-Identifier: BSD-4-Clause
 *
 * Copyright (c) 1991 Regents of the University of California.
 * All rights reserved.
 * Copyright (c) 1994 John S. Dyson
 * All rights reserved.
 * Copyright (c) 1994 David Greenman
 * All rights reserved.
 * Copyright (c) 2003 Peter Wemm
 * All rights reserved.
 * Copyright (c) 2005-2010 Alan L. Cox <alc@cs.rice.edu>
 * All rights reserved.
 *
 * This code is derived from software contributed to Berkeley by
 * the Systems Programming Group of the University of Utah Computer
 * Science Department and William Jolitz of UUNET Technologies Inc.
 *
 * Redistribution and use in source and binary forms, with or without
 * modification, are permitted provided that the following conditions
 * are met:
 * 1. Redistributions of source code must retain the above copyright
 *    notice, this list of conditions and the following disclaimer.
 * 2. Redistributions in binary form must reproduce the above copyright
 *    notice, this list of conditions and the following disclaimer in the
 *    documentation and/or other materials provided with the distribution.
 * 3. All advertising materials mentioning features or use of this software
 *    must display the following acknowledgement:
 *	This product includes software developed by the University of
 *	California, Berkeley and its contributors.
 * 4. Neither the name of the University nor the names of its contributors
 *    may be used to endorse or promote products derived from this software
 *    without specific prior written permission.
 *
 * THIS SOFTWARE IS PROVIDED BY THE REGENTS AND CONTRIBUTORS ``AS IS'' AND
 * ANY EXPRESS OR IMPLIED WARRANTIES, INCLUDING, BUT NOT LIMITED TO, THE
 * IMPLIED WARRANTIES OF MERCHANTABILITY AND FITNESS FOR A PARTICULAR PURPOSE
 * ARE DISCLAIMED.  IN NO EVENT SHALL THE REGENTS OR CONTRIBUTORS BE LIABLE
 * FOR ANY DIRECT, INDIRECT, INCIDENTAL, SPECIAL, EXEMPLARY, OR CONSEQUENTIAL
 * DAMAGES (INCLUDING, BUT NOT LIMITED TO, PROCUREMENT OF SUBSTITUTE GOODS
 * OR SERVICES; LOSS OF USE, DATA, OR PROFITS; OR BUSINESS INTERRUPTION)
 * HOWEVER CAUSED AND ON ANY THEORY OF LIABILITY, WHETHER IN CONTRACT, STRICT
 * LIABILITY, OR TORT (INCLUDING NEGLIGENCE OR OTHERWISE) ARISING IN ANY WAY
 * OUT OF THE USE OF THIS SOFTWARE, EVEN IF ADVISED OF THE POSSIBILITY OF
 * SUCH DAMAGE.
 *
 *	from:	@(#)pmap.c	7.7 (Berkeley)	5/12/91
 */
/*-
 * Copyright (c) 2003 Networks Associates Technology, Inc.
 * Copyright (c) 2014-2019 The FreeBSD Foundation
 * All rights reserved.
 *
 * This software was developed for the FreeBSD Project by Jake Burkholder,
 * Safeport Network Services, and Network Associates Laboratories, the
 * Security Research Division of Network Associates, Inc. under
 * DARPA/SPAWAR contract N66001-01-C-8035 ("CBOSS"), as part of the DARPA
 * CHATS research program.
 *
 * Portions of this software were developed by
 * Konstantin Belousov <kib@FreeBSD.org> under sponsorship from
 * the FreeBSD Foundation.
 *
 * Redistribution and use in source and binary forms, with or without
 * modification, are permitted provided that the following conditions
 * are met:
 * 1. Redistributions of source code must retain the above copyright
 *    notice, this list of conditions and the following disclaimer.
 * 2. Redistributions in binary form must reproduce the above copyright
 *    notice, this list of conditions and the following disclaimer in the
 *    documentation and/or other materials provided with the distribution.
 *
 * THIS SOFTWARE IS PROVIDED BY THE AUTHOR AND CONTRIBUTORS ``AS IS'' AND
 * ANY EXPRESS OR IMPLIED WARRANTIES, INCLUDING, BUT NOT LIMITED TO, THE
 * IMPLIED WARRANTIES OF MERCHANTABILITY AND FITNESS FOR A PARTICULAR PURPOSE
 * ARE DISCLAIMED.  IN NO EVENT SHALL THE AUTHOR OR CONTRIBUTORS BE LIABLE
 * FOR ANY DIRECT, INDIRECT, INCIDENTAL, SPECIAL, EXEMPLARY, OR CONSEQUENTIAL
 * DAMAGES (INCLUDING, BUT NOT LIMITED TO, PROCUREMENT OF SUBSTITUTE GOODS
 * OR SERVICES; LOSS OF USE, DATA, OR PROFITS; OR BUSINESS INTERRUPTION)
 * HOWEVER CAUSED AND ON ANY THEORY OF LIABILITY, WHETHER IN CONTRACT, STRICT
 * LIABILITY, OR TORT (INCLUDING NEGLIGENCE OR OTHERWISE) ARISING IN ANY WAY
 * OUT OF THE USE OF THIS SOFTWARE, EVEN IF ADVISED OF THE POSSIBILITY OF
 * SUCH DAMAGE.
 */

#define	AMD64_NPT_AWARE

#include <sys/cdefs.h>
__FBSDID("$FreeBSD$");

/*
 *	Manages physical address maps.
 *
 *	Since the information managed by this module is
 *	also stored by the logical address mapping module,
 *	this module may throw away valid virtual-to-physical
 *	mappings at almost any time.  However, invalidations
 *	of virtual-to-physical mappings must be done as
 *	requested.
 *
 *	In order to cope with hardware architectures which
 *	make virtual-to-physical map invalidates expensive,
 *	this module may delay invalidate or reduced protection
 *	operations until such time as they are actually
 *	necessary.  This module is given full information as
 *	to which processors are currently using which maps,
 *	and to when physical maps must be made correct.
 */

#include "opt_ddb.h"
#include "opt_pmap.h"
#include "opt_vm.h"

#include <sys/param.h>
#include <sys/bitstring.h>
#include <sys/bus.h>
#include <sys/systm.h>
#include <sys/kernel.h>
#include <sys/ktr.h>
#include <sys/lock.h>
#include <sys/malloc.h>
#include <sys/mman.h>
#include <sys/mutex.h>
#include <sys/proc.h>
#include <sys/rangeset.h>
#include <sys/rwlock.h>
#include <sys/sbuf.h>
#include <sys/sx.h>
#include <sys/turnstile.h>
#include <sys/vmem.h>
#include <sys/vmmeter.h>
#include <sys/sched.h>
#include <sys/sysctl.h>
#include <sys/smp.h>
#ifdef DDB
#include <sys/kdb.h>
#include <ddb/ddb.h>
#endif

#include <vm/vm.h>
#include <vm/vm_param.h>
#include <vm/vm_kern.h>
#include <vm/vm_page.h>
#include <vm/vm_map.h>
#include <vm/vm_object.h>
#include <vm/vm_extern.h>
#include <vm/vm_pageout.h>
#include <vm/vm_pager.h>
#include <vm/vm_phys.h>
#include <vm/vm_radix.h>
#include <vm/vm_reserv.h>
#include <vm/uma.h>

#include <machine/intr_machdep.h>
#include <x86/apicvar.h>
#include <x86/ifunc.h>
#include <machine/cpu.h>
#include <machine/cputypes.h>
#include <machine/md_var.h>
#include <machine/pcb.h>
#include <machine/specialreg.h>
#ifdef SMP
#include <machine/smp.h>
#endif
#include <machine/sysarch.h>
#include <machine/tss.h>

static __inline boolean_t
pmap_type_guest(pmap_t pmap)
{

	return ((pmap->pm_type == PT_EPT) || (pmap->pm_type == PT_RVI));
}

static __inline boolean_t
pmap_emulate_ad_bits(pmap_t pmap)
{

	return ((pmap->pm_flags & PMAP_EMULATE_AD_BITS) != 0);
}

static __inline pt_entry_t
pmap_valid_bit(pmap_t pmap)
{
	pt_entry_t mask;

	switch (pmap->pm_type) {
	case PT_X86:
	case PT_RVI:
		mask = X86_PG_V;
		break;
	case PT_EPT:
		if (pmap_emulate_ad_bits(pmap))
			mask = EPT_PG_EMUL_V;
		else
			mask = EPT_PG_READ;
		break;
	default:
		panic("pmap_valid_bit: invalid pm_type %d", pmap->pm_type);
	}

	return (mask);
}

static __inline pt_entry_t
pmap_rw_bit(pmap_t pmap)
{
	pt_entry_t mask;

	switch (pmap->pm_type) {
	case PT_X86:
	case PT_RVI:
		mask = X86_PG_RW;
		break;
	case PT_EPT:
		if (pmap_emulate_ad_bits(pmap))
			mask = EPT_PG_EMUL_RW;
		else
			mask = EPT_PG_WRITE;
		break;
	default:
		panic("pmap_rw_bit: invalid pm_type %d", pmap->pm_type);
	}

	return (mask);
}

static pt_entry_t pg_g;

static __inline pt_entry_t
pmap_global_bit(pmap_t pmap)
{
	pt_entry_t mask;

	switch (pmap->pm_type) {
	case PT_X86:
		mask = pg_g;
		break;
	case PT_RVI:
	case PT_EPT:
		mask = 0;
		break;
	default:
		panic("pmap_global_bit: invalid pm_type %d", pmap->pm_type);
	}

	return (mask);
}

static __inline pt_entry_t
pmap_accessed_bit(pmap_t pmap)
{
	pt_entry_t mask;

	switch (pmap->pm_type) {
	case PT_X86:
	case PT_RVI:
		mask = X86_PG_A;
		break;
	case PT_EPT:
		if (pmap_emulate_ad_bits(pmap))
			mask = EPT_PG_READ;
		else
			mask = EPT_PG_A;
		break;
	default:
		panic("pmap_accessed_bit: invalid pm_type %d", pmap->pm_type);
	}

	return (mask);
}

static __inline pt_entry_t
pmap_modified_bit(pmap_t pmap)
{
	pt_entry_t mask;

	switch (pmap->pm_type) {
	case PT_X86:
	case PT_RVI:
		mask = X86_PG_M;
		break;
	case PT_EPT:
		if (pmap_emulate_ad_bits(pmap))
			mask = EPT_PG_WRITE;
		else
			mask = EPT_PG_M;
		break;
	default:
		panic("pmap_modified_bit: invalid pm_type %d", pmap->pm_type);
	}

	return (mask);
}

static __inline pt_entry_t
pmap_pku_mask_bit(pmap_t pmap)
{

	return (pmap->pm_type == PT_X86 ? X86_PG_PKU_MASK : 0);
}

#if !defined(DIAGNOSTIC)
#ifdef __GNUC_GNU_INLINE__
#define PMAP_INLINE	__attribute__((__gnu_inline__)) inline
#else
#define PMAP_INLINE	extern inline
#endif
#else
#define PMAP_INLINE
#endif

#ifdef PV_STATS
#define PV_STAT(x)	do { x ; } while (0)
#else
#define PV_STAT(x)	do { } while (0)
#endif

#define	pa_index(pa)	((pa) >> PDRSHIFT)
#define	pa_to_pvh(pa)	(&pv_table[pa_index(pa)])

#define	NPV_LIST_LOCKS	MAXCPU

#define	PHYS_TO_PV_LIST_LOCK(pa)	\
			(&pv_list_locks[pa_index(pa) % NPV_LIST_LOCKS])

#define	CHANGE_PV_LIST_LOCK_TO_PHYS(lockp, pa)	do {	\
	struct rwlock **_lockp = (lockp);		\
	struct rwlock *_new_lock;			\
							\
	_new_lock = PHYS_TO_PV_LIST_LOCK(pa);		\
	if (_new_lock != *_lockp) {			\
		if (*_lockp != NULL)			\
			rw_wunlock(*_lockp);		\
		*_lockp = _new_lock;			\
		rw_wlock(*_lockp);			\
	}						\
} while (0)

#define	CHANGE_PV_LIST_LOCK_TO_VM_PAGE(lockp, m)	\
			CHANGE_PV_LIST_LOCK_TO_PHYS(lockp, VM_PAGE_TO_PHYS(m))

#define	RELEASE_PV_LIST_LOCK(lockp)		do {	\
	struct rwlock **_lockp = (lockp);		\
							\
	if (*_lockp != NULL) {				\
		rw_wunlock(*_lockp);			\
		*_lockp = NULL;				\
	}						\
} while (0)

#define	VM_PAGE_TO_PV_LIST_LOCK(m)	\
			PHYS_TO_PV_LIST_LOCK(VM_PAGE_TO_PHYS(m))

struct pmap kernel_pmap_store;

vm_offset_t virtual_avail;	/* VA of first avail page (after kernel bss) */
vm_offset_t virtual_end;	/* VA of last avail page (end of kernel AS) */

int nkpt;
SYSCTL_INT(_machdep, OID_AUTO, nkpt, CTLFLAG_RD, &nkpt, 0,
    "Number of kernel page table pages allocated on bootup");

static int ndmpdp;
vm_paddr_t dmaplimit;
vm_offset_t kernel_vm_end = VM_MIN_KERNEL_ADDRESS;
pt_entry_t pg_nx;

static SYSCTL_NODE(_vm, OID_AUTO, pmap, CTLFLAG_RD, 0, "VM/pmap parameters");

static int pg_ps_enabled = 1;
SYSCTL_INT(_vm_pmap, OID_AUTO, pg_ps_enabled, CTLFLAG_RDTUN | CTLFLAG_NOFETCH,
    &pg_ps_enabled, 0, "Are large page mappings enabled?");

#define	PAT_INDEX_SIZE	8
static int pat_index[PAT_INDEX_SIZE];	/* cache mode to PAT index conversion */

static u_int64_t	KPTphys;	/* phys addr of kernel level 1 */
static u_int64_t	KPDphys;	/* phys addr of kernel level 2 */
u_int64_t		KPDPphys;	/* phys addr of kernel level 3 */
u_int64_t		KPML4phys;	/* phys addr of kernel level 4 */

static u_int64_t	DMPDphys;	/* phys addr of direct mapped level 2 */
static u_int64_t	DMPDPphys;	/* phys addr of direct mapped level 3 */
static int		ndmpdpphys;	/* number of DMPDPphys pages */

static vm_paddr_t	KERNend;	/* phys addr of end of bootstrap data */

/*
 * pmap_mapdev support pre initialization (i.e. console)
 */
#define	PMAP_PREINIT_MAPPING_COUNT	8
static struct pmap_preinit_mapping {
	vm_paddr_t	pa;
	vm_offset_t	va;
	vm_size_t	sz;
	int		mode;
} pmap_preinit_mapping[PMAP_PREINIT_MAPPING_COUNT];
static int pmap_initialized;

/*
 * Data for the pv entry allocation mechanism.
 * Updates to pv_invl_gen are protected by the pv_list_locks[]
 * elements, but reads are not.
 */
static TAILQ_HEAD(pch, pv_chunk) pv_chunks = TAILQ_HEAD_INITIALIZER(pv_chunks);
static struct mtx __exclusive_cache_line pv_chunks_mutex;
static struct rwlock __exclusive_cache_line pv_list_locks[NPV_LIST_LOCKS];
static u_long pv_invl_gen[NPV_LIST_LOCKS];
static struct md_page *pv_table;
static struct md_page pv_dummy;

/*
 * All those kernel PT submaps that BSD is so fond of
 */
pt_entry_t *CMAP1 = NULL;
caddr_t CADDR1 = 0;
static vm_offset_t qframe = 0;
static struct mtx qframe_mtx;

static int pmap_flags = PMAP_PDE_SUPERPAGE;	/* flags for x86 pmaps */

static vmem_t *large_vmem;
static u_int lm_ents;
#define	PMAP_ADDRESS_IN_LARGEMAP(va)	((va) >= LARGEMAP_MIN_ADDRESS && \
	(va) < LARGEMAP_MIN_ADDRESS + NBPML4 * (u_long)lm_ents)

int pmap_pcid_enabled = 1;
SYSCTL_INT(_vm_pmap, OID_AUTO, pcid_enabled, CTLFLAG_RDTUN | CTLFLAG_NOFETCH,
    &pmap_pcid_enabled, 0, "Is TLB Context ID enabled ?");
int invpcid_works = 0;
SYSCTL_INT(_vm_pmap, OID_AUTO, invpcid_works, CTLFLAG_RD, &invpcid_works, 0,
    "Is the invpcid instruction available ?");

int __read_frequently pti = 0;
SYSCTL_INT(_vm_pmap, OID_AUTO, pti, CTLFLAG_RDTUN | CTLFLAG_NOFETCH,
    &pti, 0,
    "Page Table Isolation enabled");
static vm_object_t pti_obj;
static pml4_entry_t *pti_pml4;
static vm_pindex_t pti_pg_idx;
static bool pti_finalized;

struct pmap_pkru_range {
	struct rs_el	pkru_rs_el;
	u_int		pkru_keyidx;
	int		pkru_flags;
};

static uma_zone_t pmap_pkru_ranges_zone;
static bool pmap_pkru_same(pmap_t pmap, vm_offset_t sva, vm_offset_t eva);
static pt_entry_t pmap_pkru_get(pmap_t pmap, vm_offset_t va);
static void pmap_pkru_on_remove(pmap_t pmap, vm_offset_t sva, vm_offset_t eva);
static void *pkru_dup_range(void *ctx, void *data);
static void pkru_free_range(void *ctx, void *node);
static int pmap_pkru_copy(pmap_t dst_pmap, pmap_t src_pmap);
static int pmap_pkru_deassign(pmap_t pmap, vm_offset_t sva, vm_offset_t eva);
static void pmap_pkru_deassign_all(pmap_t pmap);

static int
pmap_pcid_save_cnt_proc(SYSCTL_HANDLER_ARGS)
{
	int i;
	uint64_t res;

	res = 0;
	CPU_FOREACH(i) {
		res += cpuid_to_pcpu[i]->pc_pm_save_cnt;
	}
	return (sysctl_handle_64(oidp, &res, 0, req));
}
SYSCTL_PROC(_vm_pmap, OID_AUTO, pcid_save_cnt, CTLTYPE_U64 | CTLFLAG_RD |
    CTLFLAG_MPSAFE, NULL, 0, pmap_pcid_save_cnt_proc, "QU",
    "Count of saved TLB context on switch");

static LIST_HEAD(, pmap_invl_gen) pmap_invl_gen_tracker =
    LIST_HEAD_INITIALIZER(&pmap_invl_gen_tracker);
static struct mtx invl_gen_mtx;
/* Fake lock object to satisfy turnstiles interface. */
static struct lock_object invl_gen_ts = {
	.lo_name = "invlts",
};
static struct pmap_invl_gen pmap_invl_gen_head = {
	.gen = 1,
	.next = NULL,
};
static u_long pmap_invl_gen = 1;
static int pmap_invl_waiters;
static struct callout pmap_invl_callout;
static bool pmap_invl_callout_inited;

#define	PMAP_ASSERT_NOT_IN_DI() \
    KASSERT(pmap_not_in_di(), ("DI already started"))

static bool
pmap_di_locked(void)
{
	int tun;

	if ((cpu_feature2 & CPUID2_CX16) == 0)
		return (true);
	tun = 0;
	TUNABLE_INT_FETCH("vm.pmap.di_locked", &tun);
	return (tun != 0);
}

static int
sysctl_pmap_di_locked(SYSCTL_HANDLER_ARGS)
{
	int locked;

	locked = pmap_di_locked();
	return (sysctl_handle_int(oidp, &locked, 0, req));
}
SYSCTL_PROC(_vm_pmap, OID_AUTO, di_locked, CTLTYPE_INT | CTLFLAG_RDTUN |
    CTLFLAG_MPSAFE, 0, 0, sysctl_pmap_di_locked, "",
    "Locked delayed invalidation");

static bool pmap_not_in_di_l(void);
static bool pmap_not_in_di_u(void);
DEFINE_IFUNC(, bool, pmap_not_in_di, (void))
{

	return (pmap_di_locked() ? pmap_not_in_di_l : pmap_not_in_di_u);
}

static bool
pmap_not_in_di_l(void)
{
	struct pmap_invl_gen *invl_gen;

	invl_gen = &curthread->td_md.md_invl_gen;
	return (invl_gen->gen == 0);
}

static void
pmap_thread_init_invl_gen_l(struct thread *td)
{
	struct pmap_invl_gen *invl_gen;

	invl_gen = &td->td_md.md_invl_gen;
	invl_gen->gen = 0;
}

static void
pmap_delayed_invl_wait_block(u_long *m_gen, u_long *invl_gen)
{
	struct turnstile *ts;

	ts = turnstile_trywait(&invl_gen_ts);
	if (*m_gen > atomic_load_long(invl_gen))
		turnstile_wait(ts, NULL, TS_SHARED_QUEUE);
	else
		turnstile_cancel(ts);
}

static void
pmap_delayed_invl_finish_unblock(u_long new_gen)
{
	struct turnstile *ts;

	turnstile_chain_lock(&invl_gen_ts);
	ts = turnstile_lookup(&invl_gen_ts);
	if (new_gen != 0)
		pmap_invl_gen = new_gen;
	if (ts != NULL) {
		turnstile_broadcast(ts, TS_SHARED_QUEUE);
		turnstile_unpend(ts);
	}
	turnstile_chain_unlock(&invl_gen_ts);
}

/*
 * Start a new Delayed Invalidation (DI) block of code, executed by
 * the current thread.  Within a DI block, the current thread may
 * destroy both the page table and PV list entries for a mapping and
 * then release the corresponding PV list lock before ensuring that
 * the mapping is flushed from the TLBs of any processors with the
 * pmap active.
 */
static void
pmap_delayed_invl_start_l(void)
{
	struct pmap_invl_gen *invl_gen;
	u_long currgen;

	invl_gen = &curthread->td_md.md_invl_gen;
	PMAP_ASSERT_NOT_IN_DI();
	mtx_lock(&invl_gen_mtx);
	if (LIST_EMPTY(&pmap_invl_gen_tracker))
		currgen = pmap_invl_gen;
	else
		currgen = LIST_FIRST(&pmap_invl_gen_tracker)->gen;
	invl_gen->gen = currgen + 1;
	LIST_INSERT_HEAD(&pmap_invl_gen_tracker, invl_gen, link);
	mtx_unlock(&invl_gen_mtx);
}

/*
 * Finish the DI block, previously started by the current thread.  All
 * required TLB flushes for the pages marked by
 * pmap_delayed_invl_page() must be finished before this function is
 * called.
 *
 * This function works by bumping the global DI generation number to
 * the generation number of the current thread's DI, unless there is a
 * pending DI that started earlier.  In the latter case, bumping the
 * global DI generation number would incorrectly signal that the
 * earlier DI had finished.  Instead, this function bumps the earlier
 * DI's generation number to match the generation number of the
 * current thread's DI.
 */
static void
pmap_delayed_invl_finish_l(void)
{
	struct pmap_invl_gen *invl_gen, *next;

	invl_gen = &curthread->td_md.md_invl_gen;
	KASSERT(invl_gen->gen != 0, ("missed invl_start"));
	mtx_lock(&invl_gen_mtx);
	next = LIST_NEXT(invl_gen, link);
	if (next == NULL)
		pmap_delayed_invl_finish_unblock(invl_gen->gen);
	else
		next->gen = invl_gen->gen;
	LIST_REMOVE(invl_gen, link);
	mtx_unlock(&invl_gen_mtx);
	invl_gen->gen = 0;
}

static bool
pmap_not_in_di_u(void)
{
	struct pmap_invl_gen *invl_gen;

	invl_gen = &curthread->td_md.md_invl_gen;
	return (((uintptr_t)invl_gen->next & PMAP_INVL_GEN_NEXT_INVALID) != 0);
}

static void
pmap_thread_init_invl_gen_u(struct thread *td)
{
	struct pmap_invl_gen *invl_gen;

	invl_gen = &td->td_md.md_invl_gen;
	invl_gen->gen = 0;
	invl_gen->next = (void *)PMAP_INVL_GEN_NEXT_INVALID;
}

static bool
pmap_di_load_invl(struct pmap_invl_gen *ptr, struct pmap_invl_gen *out)
{
	uint64_t new_high, new_low, old_high, old_low;
	char res;

	old_low = new_low = 0;
	old_high = new_high = (uintptr_t)0;

	__asm volatile("lock;cmpxchg16b\t%1;sete\t%0"
	    : "=r" (res), "+m" (*ptr), "+a" (old_low), "+d" (old_high)
	    : "b"(new_low), "c" (new_high)
	    : "memory", "cc");
	if (res == 0) {
		if ((old_high & PMAP_INVL_GEN_NEXT_INVALID) != 0)
			return (false);
		out->gen = old_low;
		out->next = (void *)old_high;
	} else {
		out->gen = new_low;
		out->next = (void *)new_high;
	}
	return (true);
}

static bool
pmap_di_store_invl(struct pmap_invl_gen *ptr, struct pmap_invl_gen *old_val,
    struct pmap_invl_gen *new_val)
{
	uint64_t new_high, new_low, old_high, old_low;
	char res;

	new_low = new_val->gen;
	new_high = (uintptr_t)new_val->next;
	old_low = old_val->gen;
	old_high = (uintptr_t)old_val->next;

	__asm volatile("lock;cmpxchg16b\t%1;sete\t%0"
	    : "=r" (res), "+m" (*ptr), "+a" (old_low), "+d" (old_high)
	    : "b"(new_low), "c" (new_high)
	    : "memory", "cc");
	return (res);
}

#ifdef PV_STATS
static long invl_start_restart;
SYSCTL_LONG(_vm_pmap, OID_AUTO, invl_start_restart, CTLFLAG_RD,
    &invl_start_restart, 0,
    "");
static long invl_finish_restart;
SYSCTL_LONG(_vm_pmap, OID_AUTO, invl_finish_restart, CTLFLAG_RD,
    &invl_finish_restart, 0,
    "");
static int invl_max_qlen;
SYSCTL_INT(_vm_pmap, OID_AUTO, invl_max_qlen, CTLFLAG_RD,
    &invl_max_qlen, 0,
    "");
#endif

static struct lock_delay_config __read_frequently di_delay;
LOCK_DELAY_SYSINIT_DEFAULT(di_delay);

static void
pmap_delayed_invl_start_u(void)
{
	struct pmap_invl_gen *invl_gen, *p, prev, new_prev;
	struct thread *td;
	struct lock_delay_arg lda;
	uintptr_t prevl;
	u_char pri;
#ifdef PV_STATS
	int i, ii;
#endif

	td = curthread;
	invl_gen = &td->td_md.md_invl_gen;
	PMAP_ASSERT_NOT_IN_DI();
	lock_delay_arg_init(&lda, &di_delay);
	invl_gen->saved_pri = 0;
	pri = td->td_base_pri;
	if (pri > PVM) {
		thread_lock(td);
		pri = td->td_base_pri;
		if (pri > PVM) {
			invl_gen->saved_pri = pri;
			sched_prio(td, PVM);
		}
		thread_unlock(td);
	}
again:
	PV_STAT(i = 0);
	for (p = &pmap_invl_gen_head;; p = prev.next) {
		PV_STAT(i++);
		prevl = atomic_load_ptr(&p->next);
		if ((prevl & PMAP_INVL_GEN_NEXT_INVALID) != 0) {
			PV_STAT(atomic_add_long(&invl_start_restart, 1));
			lock_delay(&lda);
			goto again;
		}
		if (prevl == 0)
			break;
		prev.next = (void *)prevl;
	}
#ifdef PV_STATS
	if ((ii = invl_max_qlen) < i)
		atomic_cmpset_int(&invl_max_qlen, ii, i);
#endif

	if (!pmap_di_load_invl(p, &prev) || prev.next != NULL) {
		PV_STAT(atomic_add_long(&invl_start_restart, 1));
		lock_delay(&lda);
		goto again;
	}

	new_prev.gen = prev.gen;
	new_prev.next = invl_gen;
	invl_gen->gen = prev.gen + 1;

	/* Formal fence between store to invl->gen and updating *p. */
	atomic_thread_fence_rel();

	/*
	 * After inserting an invl_gen element with invalid bit set,
	 * this thread blocks any other thread trying to enter the
	 * delayed invalidation block.  Do not allow to remove us from
	 * the CPU, because it causes starvation for other threads.
	 */
	critical_enter();

	/*
	 * ABA for *p is not possible there, since p->gen can only
	 * increase.  So if the *p thread finished its di, then
	 * started a new one and got inserted into the list at the
	 * same place, its gen will appear greater than the previously
	 * read gen.
	 */
	if (!pmap_di_store_invl(p, &prev, &new_prev)) {
		critical_exit();
		PV_STAT(atomic_add_long(&invl_start_restart, 1));
		lock_delay(&lda);
		goto again;
	}

	/*
	 * There we clear PMAP_INVL_GEN_NEXT_INVALID in
	 * invl_gen->next, allowing other threads to iterate past us.
	 * pmap_di_store_invl() provides fence between the generation
	 * write and the update of next.
	 */
	invl_gen->next = NULL;
	critical_exit();
}

static bool
pmap_delayed_invl_finish_u_crit(struct pmap_invl_gen *invl_gen,
    struct pmap_invl_gen *p)
{
	struct pmap_invl_gen prev, new_prev;
	u_long mygen;

	/*
	 * Load invl_gen->gen after setting invl_gen->next
	 * PMAP_INVL_GEN_NEXT_INVALID.  This prevents larger
	 * generations to propagate to our invl_gen->gen.  Lock prefix
	 * in atomic_set_ptr() worked as seq_cst fence.
	 */
	mygen = atomic_load_long(&invl_gen->gen);

	if (!pmap_di_load_invl(p, &prev) || prev.next != invl_gen)
		return (false);

	KASSERT(prev.gen < mygen,
	    ("invalid di gen sequence %lu %lu", prev.gen, mygen));
	new_prev.gen = mygen;
	new_prev.next = (void *)((uintptr_t)invl_gen->next &
	    ~PMAP_INVL_GEN_NEXT_INVALID);

	/* Formal fence between load of prev and storing update to it. */
	atomic_thread_fence_rel();

	return (pmap_di_store_invl(p, &prev, &new_prev));
}

static void
pmap_delayed_invl_finish_u(void)
{
	struct pmap_invl_gen *invl_gen, *p;
	struct thread *td;
	struct lock_delay_arg lda;
	uintptr_t prevl;

	td = curthread;
	invl_gen = &td->td_md.md_invl_gen;
	KASSERT(invl_gen->gen != 0, ("missed invl_start: gen 0"));
	KASSERT(((uintptr_t)invl_gen->next & PMAP_INVL_GEN_NEXT_INVALID) == 0,
	    ("missed invl_start: INVALID"));
	lock_delay_arg_init(&lda, &di_delay);

again:
	for (p = &pmap_invl_gen_head; p != NULL; p = (void *)prevl) {
		prevl = atomic_load_ptr(&p->next);
		if ((prevl & PMAP_INVL_GEN_NEXT_INVALID) != 0) {
			PV_STAT(atomic_add_long(&invl_finish_restart, 1));
			lock_delay(&lda);
			goto again;
		}
		if ((void *)prevl == invl_gen)
			break;
	}

	/*
	 * It is legitimate to not find ourself on the list if a
	 * thread before us finished its DI and started it again.
	 */
	if (__predict_false(p == NULL)) {
		PV_STAT(atomic_add_long(&invl_finish_restart, 1));
		lock_delay(&lda);
		goto again;
	}

	critical_enter();
	atomic_set_ptr((uintptr_t *)&invl_gen->next,
	    PMAP_INVL_GEN_NEXT_INVALID);
	if (!pmap_delayed_invl_finish_u_crit(invl_gen, p)) {
		atomic_clear_ptr((uintptr_t *)&invl_gen->next,
		    PMAP_INVL_GEN_NEXT_INVALID);
		critical_exit();
		PV_STAT(atomic_add_long(&invl_finish_restart, 1));
		lock_delay(&lda);
		goto again;
	}
	critical_exit();
	if (atomic_load_int(&pmap_invl_waiters) > 0)
		pmap_delayed_invl_finish_unblock(0);
	if (invl_gen->saved_pri != 0) {
		thread_lock(td);
		sched_prio(td, invl_gen->saved_pri);
		thread_unlock(td);
	}
}

#ifdef DDB
DB_SHOW_COMMAND(di_queue, pmap_di_queue)
{
	struct pmap_invl_gen *p, *pn;
	struct thread *td;
	uintptr_t nextl;
	bool first;

	for (p = &pmap_invl_gen_head, first = true; p != NULL; p = pn,
	    first = false) {
		nextl = atomic_load_ptr(&p->next);
		pn = (void *)(nextl & ~PMAP_INVL_GEN_NEXT_INVALID);
		td = first ? NULL : __containerof(p, struct thread,
		    td_md.md_invl_gen);
		db_printf("gen %lu inv %d td %p tid %d\n", p->gen,
		    (nextl & PMAP_INVL_GEN_NEXT_INVALID) != 0, td,
		    td != NULL ? td->td_tid : -1);
	}
}
#endif

#ifdef PV_STATS
static long invl_wait;
SYSCTL_LONG(_vm_pmap, OID_AUTO, invl_wait, CTLFLAG_RD, &invl_wait, 0,
    "Number of times DI invalidation blocked pmap_remove_all/write");
static long invl_wait_slow;
SYSCTL_LONG(_vm_pmap, OID_AUTO, invl_wait_slow, CTLFLAG_RD, &invl_wait_slow, 0,
    "Number of slow invalidation waits for lockless DI");
#endif

static u_long *
pmap_delayed_invl_genp(vm_page_t m)
{

	return (&pv_invl_gen[pa_index(VM_PAGE_TO_PHYS(m)) % NPV_LIST_LOCKS]);
}

static void
pmap_delayed_invl_callout_func(void *arg __unused)
{

	if (atomic_load_int(&pmap_invl_waiters) == 0)
		return;
	pmap_delayed_invl_finish_unblock(0);
}

static void
pmap_delayed_invl_callout_init(void *arg __unused)
{

	if (pmap_di_locked())
		return;
	callout_init(&pmap_invl_callout, 1);
	pmap_invl_callout_inited = true;
}
SYSINIT(pmap_di_callout, SI_SUB_CPU + 1, SI_ORDER_ANY,
    pmap_delayed_invl_callout_init, NULL);

/*
 * Ensure that all currently executing DI blocks, that need to flush
 * TLB for the given page m, actually flushed the TLB at the time the
 * function returned.  If the page m has an empty PV list and we call
 * pmap_delayed_invl_wait(), upon its return we know that no CPU has a
 * valid mapping for the page m in either its page table or TLB.
 *
 * This function works by blocking until the global DI generation
 * number catches up with the generation number associated with the
 * given page m and its PV list.  Since this function's callers
 * typically own an object lock and sometimes own a page lock, it
 * cannot sleep.  Instead, it blocks on a turnstile to relinquish the
 * processor.
 */
static void
pmap_delayed_invl_wait_l(vm_page_t m)
{
	u_long *m_gen;
#ifdef PV_STATS
	bool accounted = false;
#endif

	m_gen = pmap_delayed_invl_genp(m);
	while (*m_gen > pmap_invl_gen) {
#ifdef PV_STATS
		if (!accounted) {
			atomic_add_long(&invl_wait, 1);
			accounted = true;
		}
#endif
		pmap_delayed_invl_wait_block(m_gen, &pmap_invl_gen);
	}
}

static void
pmap_delayed_invl_wait_u(vm_page_t m)
{
	u_long *m_gen;
	struct lock_delay_arg lda;
	bool fast;

	fast = true;
	m_gen = pmap_delayed_invl_genp(m);
	lock_delay_arg_init(&lda, &di_delay);
	while (*m_gen > atomic_load_long(&pmap_invl_gen_head.gen)) {
		if (fast || !pmap_invl_callout_inited) {
			PV_STAT(atomic_add_long(&invl_wait, 1));
			lock_delay(&lda);
			fast = false;
		} else {
			/*
			 * The page's invalidation generation number
			 * is still below the current thread's number.
			 * Prepare to block so that we do not waste
			 * CPU cycles or worse, suffer livelock.
			 *
			 * Since it is impossible to block without
			 * racing with pmap_delayed_invl_finish_u(),
			 * prepare for the race by incrementing
			 * pmap_invl_waiters and arming a 1-tick
			 * callout which will unblock us if we lose
			 * the race.
			 */
			atomic_add_int(&pmap_invl_waiters, 1);

			/*
			 * Re-check the current thread's invalidation
			 * generation after incrementing
			 * pmap_invl_waiters, so that there is no race
			 * with pmap_delayed_invl_finish_u() setting
			 * the page generation and checking
			 * pmap_invl_waiters.  The only race allowed
			 * is for a missed unblock, which is handled
			 * by the callout.
			 */
			if (*m_gen >
			    atomic_load_long(&pmap_invl_gen_head.gen)) {
				callout_reset(&pmap_invl_callout, 1,
				    pmap_delayed_invl_callout_func, NULL);
				PV_STAT(atomic_add_long(&invl_wait_slow, 1));
				pmap_delayed_invl_wait_block(m_gen,
				    &pmap_invl_gen_head.gen);
			}
			atomic_add_int(&pmap_invl_waiters, -1);
		}
	}
}

DEFINE_IFUNC(, void, pmap_thread_init_invl_gen, (struct thread *))
{

	return (pmap_di_locked() ? pmap_thread_init_invl_gen_l :
	    pmap_thread_init_invl_gen_u);
}

DEFINE_IFUNC(static, void, pmap_delayed_invl_start, (void))
{

	return (pmap_di_locked() ? pmap_delayed_invl_start_l :
	    pmap_delayed_invl_start_u);
}

DEFINE_IFUNC(static, void, pmap_delayed_invl_finish, (void))
{

	return (pmap_di_locked() ? pmap_delayed_invl_finish_l :
	    pmap_delayed_invl_finish_u);
}

DEFINE_IFUNC(static, void, pmap_delayed_invl_wait, (vm_page_t))
{

	return (pmap_di_locked() ? pmap_delayed_invl_wait_l :
	    pmap_delayed_invl_wait_u);
}

/*
 * Mark the page m's PV list as participating in the current thread's
 * DI block.  Any threads concurrently using m's PV list to remove or
 * restrict all mappings to m will wait for the current thread's DI
 * block to complete before proceeding.
 *
 * The function works by setting the DI generation number for m's PV
 * list to at least the DI generation number of the current thread.
 * This forces a caller of pmap_delayed_invl_wait() to block until
 * current thread calls pmap_delayed_invl_finish().
 */
static void
pmap_delayed_invl_page(vm_page_t m)
{
	u_long gen, *m_gen;

	rw_assert(VM_PAGE_TO_PV_LIST_LOCK(m), RA_WLOCKED);
	gen = curthread->td_md.md_invl_gen.gen;
	if (gen == 0)
		return;
	m_gen = pmap_delayed_invl_genp(m);
	if (*m_gen < gen)
		*m_gen = gen;
}

/*
 * Crashdump maps.
 */
static caddr_t crashdumpmap;

/*
 * Internal flags for pmap_enter()'s helper functions.
 */
#define	PMAP_ENTER_NORECLAIM	0x1000000	/* Don't reclaim PV entries. */
#define	PMAP_ENTER_NOREPLACE	0x2000000	/* Don't replace mappings. */

/*
 * Internal flags for pmap_mapdev_internal() and
 * pmap_change_attr_locked().
 */
#define	MAPDEV_FLUSHCACHE	0x0000001	/* Flush cache after mapping. */
#define	MAPDEV_SETATTR		0x0000002	/* Modify existing attrs. */

static void	free_pv_chunk(struct pv_chunk *pc);
static void	free_pv_entry(pmap_t pmap, pv_entry_t pv);
static pv_entry_t get_pv_entry(pmap_t pmap, struct rwlock **lockp);
static int	popcnt_pc_map_pq(uint64_t *map);
static vm_page_t reclaim_pv_chunk(pmap_t locked_pmap, struct rwlock **lockp);
static void	reserve_pv_entries(pmap_t pmap, int needed,
		    struct rwlock **lockp);
static void	pmap_pv_demote_pde(pmap_t pmap, vm_offset_t va, vm_paddr_t pa,
		    struct rwlock **lockp);
static bool	pmap_pv_insert_pde(pmap_t pmap, vm_offset_t va, pd_entry_t pde,
		    u_int flags, struct rwlock **lockp);
#if VM_NRESERVLEVEL > 0
static void	pmap_pv_promote_pde(pmap_t pmap, vm_offset_t va, vm_paddr_t pa,
		    struct rwlock **lockp);
#endif
static void	pmap_pvh_free(struct md_page *pvh, pmap_t pmap, vm_offset_t va);
static pv_entry_t pmap_pvh_remove(struct md_page *pvh, pmap_t pmap,
		    vm_offset_t va);

static int pmap_change_attr_locked(vm_offset_t va, vm_size_t size, int mode,
    int flags);
static boolean_t pmap_demote_pde(pmap_t pmap, pd_entry_t *pde, vm_offset_t va);
static boolean_t pmap_demote_pde_locked(pmap_t pmap, pd_entry_t *pde,
    vm_offset_t va, struct rwlock **lockp);
static boolean_t pmap_demote_pdpe(pmap_t pmap, pdp_entry_t *pdpe,
    vm_offset_t va);
static bool	pmap_enter_2mpage(pmap_t pmap, vm_offset_t va, vm_page_t m,
		    vm_prot_t prot, struct rwlock **lockp);
static int	pmap_enter_pde(pmap_t pmap, vm_offset_t va, pd_entry_t newpde,
		    u_int flags, vm_page_t m, struct rwlock **lockp);
static vm_page_t pmap_enter_quick_locked(pmap_t pmap, vm_offset_t va,
    vm_page_t m, vm_prot_t prot, vm_page_t mpte, struct rwlock **lockp);
static void pmap_fill_ptp(pt_entry_t *firstpte, pt_entry_t newpte);
static int pmap_insert_pt_page(pmap_t pmap, vm_page_t mpte, bool promoted);
static void pmap_invalidate_cache_range_selfsnoop(vm_offset_t sva,
    vm_offset_t eva);
static void pmap_invalidate_cache_range_all(vm_offset_t sva,
    vm_offset_t eva);
static void pmap_invalidate_pde_page(pmap_t pmap, vm_offset_t va,
		    pd_entry_t pde);
static void pmap_kenter_attr(vm_offset_t va, vm_paddr_t pa, int mode);
static vm_page_t pmap_large_map_getptp_unlocked(void);
static vm_paddr_t pmap_large_map_kextract(vm_offset_t va);
static void pmap_pde_attr(pd_entry_t *pde, int cache_bits, int mask);
#if VM_NRESERVLEVEL > 0
static void pmap_promote_pde(pmap_t pmap, pd_entry_t *pde, vm_offset_t va,
    struct rwlock **lockp);
#endif
static boolean_t pmap_protect_pde(pmap_t pmap, pd_entry_t *pde, vm_offset_t sva,
    vm_prot_t prot);
static void pmap_pte_attr(pt_entry_t *pte, int cache_bits, int mask);
static void pmap_pti_add_kva_locked(vm_offset_t sva, vm_offset_t eva,
    bool exec);
static pdp_entry_t *pmap_pti_pdpe(vm_offset_t va);
static pd_entry_t *pmap_pti_pde(vm_offset_t va);
static void pmap_pti_wire_pte(void *pte);
static int pmap_remove_pde(pmap_t pmap, pd_entry_t *pdq, vm_offset_t sva,
    struct spglist *free, struct rwlock **lockp);
static int pmap_remove_pte(pmap_t pmap, pt_entry_t *ptq, vm_offset_t sva,
    pd_entry_t ptepde, struct spglist *free, struct rwlock **lockp);
static vm_page_t pmap_remove_pt_page(pmap_t pmap, vm_offset_t va);
static void pmap_remove_page(pmap_t pmap, vm_offset_t va, pd_entry_t *pde,
    struct spglist *free);
static bool	pmap_remove_ptes(pmap_t pmap, vm_offset_t sva, vm_offset_t eva,
		    pd_entry_t *pde, struct spglist *free,
		    struct rwlock **lockp);
static boolean_t pmap_try_insert_pv_entry(pmap_t pmap, vm_offset_t va,
    vm_page_t m, struct rwlock **lockp);
static void pmap_update_pde(pmap_t pmap, vm_offset_t va, pd_entry_t *pde,
    pd_entry_t newpde);
static void pmap_update_pde_invalidate(pmap_t, vm_offset_t va, pd_entry_t pde);

static vm_page_t _pmap_allocpte(pmap_t pmap, vm_pindex_t ptepindex,
		struct rwlock **lockp);
static vm_page_t pmap_allocpde(pmap_t pmap, vm_offset_t va,
		struct rwlock **lockp);
static vm_page_t pmap_allocpte(pmap_t pmap, vm_offset_t va,
		struct rwlock **lockp);

static void _pmap_unwire_ptp(pmap_t pmap, vm_offset_t va, vm_page_t m,
    struct spglist *free);
static int pmap_unuse_pt(pmap_t, vm_offset_t, pd_entry_t, struct spglist *);

/********************/
/* Inline functions */
/********************/

/* Return a non-clipped PD index for a given VA */
static __inline vm_pindex_t
pmap_pde_pindex(vm_offset_t va)
{
	return (va >> PDRSHIFT);
}


/* Return a pointer to the PML4 slot that corresponds to a VA */
static __inline pml4_entry_t *
pmap_pml4e(pmap_t pmap, vm_offset_t va)
{

	return (&pmap->pm_pml4[pmap_pml4e_index(va)]);
}

/* Return a pointer to the PDP slot that corresponds to a VA */
static __inline pdp_entry_t *
pmap_pml4e_to_pdpe(pml4_entry_t *pml4e, vm_offset_t va)
{
	pdp_entry_t *pdpe;

	pdpe = (pdp_entry_t *)PHYS_TO_DMAP(*pml4e & PG_FRAME);
	return (&pdpe[pmap_pdpe_index(va)]);
}

/* Return a pointer to the PDP slot that corresponds to a VA */
static __inline pdp_entry_t *
pmap_pdpe(pmap_t pmap, vm_offset_t va)
{
	pml4_entry_t *pml4e;
	pt_entry_t PG_V;

	PG_V = pmap_valid_bit(pmap);
	pml4e = pmap_pml4e(pmap, va);
	if ((*pml4e & PG_V) == 0)
		return (NULL);
	return (pmap_pml4e_to_pdpe(pml4e, va));
}

/* Return a pointer to the PD slot that corresponds to a VA */
static __inline pd_entry_t *
pmap_pdpe_to_pde(pdp_entry_t *pdpe, vm_offset_t va)
{
	pd_entry_t *pde;

	pde = (pd_entry_t *)PHYS_TO_DMAP(*pdpe & PG_FRAME);
	return (&pde[pmap_pde_index(va)]);
}

/* Return a pointer to the PD slot that corresponds to a VA */
static __inline pd_entry_t *
pmap_pde(pmap_t pmap, vm_offset_t va)
{
	pdp_entry_t *pdpe;
	pt_entry_t PG_V;

	PG_V = pmap_valid_bit(pmap);
	pdpe = pmap_pdpe(pmap, va);
	if (pdpe == NULL || (*pdpe & PG_V) == 0)
		return (NULL);
	return (pmap_pdpe_to_pde(pdpe, va));
}

/* Return a pointer to the PT slot that corresponds to a VA */
static __inline pt_entry_t *
pmap_pde_to_pte(pd_entry_t *pde, vm_offset_t va)
{
	pt_entry_t *pte;

	pte = (pt_entry_t *)PHYS_TO_DMAP(*pde & PG_FRAME);
	return (&pte[pmap_pte_index(va)]);
}

/* Return a pointer to the PT slot that corresponds to a VA */
static __inline pt_entry_t *
pmap_pte(pmap_t pmap, vm_offset_t va)
{
	pd_entry_t *pde;
	pt_entry_t PG_V;

	PG_V = pmap_valid_bit(pmap);
	pde = pmap_pde(pmap, va);
	if (pde == NULL || (*pde & PG_V) == 0)
		return (NULL);
	if ((*pde & PG_PS) != 0)	/* compat with i386 pmap_pte() */
		return ((pt_entry_t *)pde);
	return (pmap_pde_to_pte(pde, va));
}

static __inline void
pmap_resident_count_inc(pmap_t pmap, int count)
{

	PMAP_LOCK_ASSERT(pmap, MA_OWNED);
	pmap->pm_stats.resident_count += count;
}

static __inline void
pmap_resident_count_dec(pmap_t pmap, int count)
{

	PMAP_LOCK_ASSERT(pmap, MA_OWNED);
	KASSERT(pmap->pm_stats.resident_count >= count,
	    ("pmap %p resident count underflow %ld %d", pmap,
	    pmap->pm_stats.resident_count, count));
	pmap->pm_stats.resident_count -= count;
}

PMAP_INLINE pt_entry_t *
vtopte(vm_offset_t va)
{
	u_int64_t mask = ((1ul << (NPTEPGSHIFT + NPDEPGSHIFT + NPDPEPGSHIFT + NPML4EPGSHIFT)) - 1);

	KASSERT(va >= VM_MAXUSER_ADDRESS, ("vtopte on a uva/gpa 0x%0lx", va));

	return (PTmap + ((va >> PAGE_SHIFT) & mask));
}

static __inline pd_entry_t *
vtopde(vm_offset_t va)
{
	u_int64_t mask = ((1ul << (NPDEPGSHIFT + NPDPEPGSHIFT + NPML4EPGSHIFT)) - 1);

	KASSERT(va >= VM_MAXUSER_ADDRESS, ("vtopde on a uva/gpa 0x%0lx", va));

	return (PDmap + ((va >> PDRSHIFT) & mask));
}

static u_int64_t
allocpages(vm_paddr_t *firstaddr, int n)
{
	u_int64_t ret;

	ret = *firstaddr;
	bzero((void *)ret, n * PAGE_SIZE);
	*firstaddr += n * PAGE_SIZE;
	return (ret);
}

CTASSERT(powerof2(NDMPML4E));

/* number of kernel PDP slots */
#define	NKPDPE(ptpgs)		howmany(ptpgs, NPDEPG)

static void
nkpt_init(vm_paddr_t addr)
{
	int pt_pages;
	
#ifdef NKPT
	pt_pages = NKPT;
#else
	pt_pages = howmany(addr, 1 << PDRSHIFT);
	pt_pages += NKPDPE(pt_pages);

	/*
	 * Add some slop beyond the bare minimum required for bootstrapping
	 * the kernel.
	 *
	 * This is quite important when allocating KVA for kernel modules.
	 * The modules are required to be linked in the negative 2GB of
	 * the address space.  If we run out of KVA in this region then
	 * pmap_growkernel() will need to allocate page table pages to map
	 * the entire 512GB of KVA space which is an unnecessary tax on
	 * physical memory.
	 *
	 * Secondly, device memory mapped as part of setting up the low-
	 * level console(s) is taken from KVA, starting at virtual_avail.
	 * This is because cninit() is called after pmap_bootstrap() but
	 * before vm_init() and pmap_init(). 20MB for a frame buffer is
	 * not uncommon.
	 */
	pt_pages += 32;		/* 64MB additional slop. */
#endif
	nkpt = pt_pages;
}

/*
 * Returns the proper write/execute permission for a physical page that is
 * part of the initial boot allocations.
 *
 * If the page has kernel text, it is marked as read-only. If the page has
 * kernel read-only data, it is marked as read-only/not-executable. If the
 * page has only read-write data, it is marked as read-write/not-executable.
 * If the page is below/above the kernel range, it is marked as read-write.
 *
 * This function operates on 2M pages, since we map the kernel space that
 * way.
 *
 * Note that this doesn't currently provide any protection for modules.
 */
static inline pt_entry_t
bootaddr_rwx(vm_paddr_t pa)
{

	/*
	 * Everything in the same 2M page as the start of the kernel
	 * should be static. On the other hand, things in the same 2M
	 * page as the end of the kernel could be read-write/executable,
	 * as the kernel image is not guaranteed to end on a 2M boundary.
	 */
	if (pa < trunc_2mpage(btext - KERNBASE) ||
	   pa >= trunc_2mpage(_end - KERNBASE))
		return (X86_PG_RW);
	/*
	 * The linker should ensure that the read-only and read-write
	 * portions don't share the same 2M page, so this shouldn't
	 * impact read-only data. However, in any case, any page with
	 * read-write data needs to be read-write.
	 */
	if (pa >= trunc_2mpage(brwsection - KERNBASE))
		return (X86_PG_RW | pg_nx);
	/*
	 * Mark any 2M page containing kernel text as read-only. Mark
	 * other pages with read-only data as read-only and not executable.
	 * (It is likely a small portion of the read-only data section will
	 * be marked as read-only, but executable. This should be acceptable
	 * since the read-only protection will keep the data from changing.)
	 * Note that fixups to the .text section will still work until we
	 * set CR0.WP.
	 */
	if (pa < round_2mpage(etext - KERNBASE))
		return (0);
	return (pg_nx);
}

static void
create_pagetables(vm_paddr_t *firstaddr)
{
	int i, j, ndm1g, nkpdpe, nkdmpde;
	pd_entry_t *pd_p;
	pdp_entry_t *pdp_p;
	pml4_entry_t *p4_p;
	uint64_t DMPDkernphys;

	/* Allocate page table pages for the direct map */
	ndmpdp = howmany(ptoa(Maxmem), NBPDP);
	if (ndmpdp < 4)		/* Minimum 4GB of dirmap */
		ndmpdp = 4;
	ndmpdpphys = howmany(ndmpdp, NPDPEPG);
	if (ndmpdpphys > NDMPML4E) {
		/*
		 * Each NDMPML4E allows 512 GB, so limit to that,
		 * and then readjust ndmpdp and ndmpdpphys.
		 */
		printf("NDMPML4E limits system to %d GB\n", NDMPML4E * 512);
		Maxmem = atop(NDMPML4E * NBPML4);
		ndmpdpphys = NDMPML4E;
		ndmpdp = NDMPML4E * NPDEPG;
	}
	DMPDPphys = allocpages(firstaddr, ndmpdpphys);
	ndm1g = 0;
	if ((amd_feature & AMDID_PAGE1GB) != 0) {
		/*
		 * Calculate the number of 1G pages that will fully fit in
		 * Maxmem.
		 */
		ndm1g = ptoa(Maxmem) >> PDPSHIFT;

		/*
		 * Allocate 2M pages for the kernel. These will be used in
		 * place of the first one or more 1G pages from ndm1g.
		 */
		nkdmpde = howmany((vm_offset_t)(brwsection - KERNBASE), NBPDP);
		DMPDkernphys = allocpages(firstaddr, nkdmpde);
	}
	if (ndm1g < ndmpdp)
		DMPDphys = allocpages(firstaddr, ndmpdp - ndm1g);
	dmaplimit = (vm_paddr_t)ndmpdp << PDPSHIFT;

	/* Allocate pages */
	KPML4phys = allocpages(firstaddr, 1);
	KPDPphys = allocpages(firstaddr, NKPML4E);

	/*
	 * Allocate the initial number of kernel page table pages required to
	 * bootstrap.  We defer this until after all memory-size dependent
	 * allocations are done (e.g. direct map), so that we don't have to
	 * build in too much slop in our estimate.
	 *
	 * Note that when NKPML4E > 1, we have an empty page underneath
	 * all but the KPML4I'th one, so we need NKPML4E-1 extra (zeroed)
	 * pages.  (pmap_enter requires a PD page to exist for each KPML4E.)
	 */
	nkpt_init(*firstaddr);
	nkpdpe = NKPDPE(nkpt);

	KPTphys = allocpages(firstaddr, nkpt);
	KPDphys = allocpages(firstaddr, nkpdpe);

	/*
	 * Connect the zero-filled PT pages to their PD entries.  This
	 * implicitly maps the PT pages at their correct locations within
	 * the PTmap.
	 */
	pd_p = (pd_entry_t *)KPDphys;
	for (i = 0; i < nkpt; i++)
		pd_p[i] = (KPTphys + ptoa(i)) | X86_PG_RW | X86_PG_V;

	/*
	 * Map from physical address zero to the end of loader preallocated
	 * memory using 2MB pages.  This replaces some of the PD entries
	 * created above.
	 */
	for (i = 0; (i << PDRSHIFT) < KERNend; i++)
		/* Preset PG_M and PG_A because demotion expects it. */
		pd_p[i] = (i << PDRSHIFT) | X86_PG_V | PG_PS | pg_g |
		    X86_PG_M | X86_PG_A | bootaddr_rwx(i << PDRSHIFT);

	/*
	 * Because we map the physical blocks in 2M pages, adjust firstaddr
	 * to record the physical blocks we've actually mapped into kernel
	 * virtual address space.
	 */
	if (*firstaddr < round_2mpage(KERNend))
		*firstaddr = round_2mpage(KERNend);

	/* And connect up the PD to the PDP (leaving room for L4 pages) */
	pdp_p = (pdp_entry_t *)(KPDPphys + ptoa(KPML4I - KPML4BASE));
	for (i = 0; i < nkpdpe; i++)
		pdp_p[i + KPDPI] = (KPDphys + ptoa(i)) | X86_PG_RW | X86_PG_V;

	/*
	 * Now, set up the direct map region using 2MB and/or 1GB pages.  If
	 * the end of physical memory is not aligned to a 1GB page boundary,
	 * then the residual physical memory is mapped with 2MB pages.  Later,
	 * if pmap_mapdev{_attr}() uses the direct map for non-write-back
	 * memory, pmap_change_attr() will demote any 2MB or 1GB page mappings
	 * that are partially used. 
	 */
	pd_p = (pd_entry_t *)DMPDphys;
	for (i = NPDEPG * ndm1g, j = 0; i < NPDEPG * ndmpdp; i++, j++) {
		pd_p[j] = (vm_paddr_t)i << PDRSHIFT;
		/* Preset PG_M and PG_A because demotion expects it. */
		pd_p[j] |= X86_PG_RW | X86_PG_V | PG_PS | pg_g |
		    X86_PG_M | X86_PG_A | pg_nx;
	}
	pdp_p = (pdp_entry_t *)DMPDPphys;
	for (i = 0; i < ndm1g; i++) {
		pdp_p[i] = (vm_paddr_t)i << PDPSHIFT;
		/* Preset PG_M and PG_A because demotion expects it. */
		pdp_p[i] |= X86_PG_RW | X86_PG_V | PG_PS | pg_g |
		    X86_PG_M | X86_PG_A | pg_nx;
	}
	for (j = 0; i < ndmpdp; i++, j++) {
		pdp_p[i] = DMPDphys + ptoa(j);
		pdp_p[i] |= X86_PG_RW | X86_PG_V | pg_nx;
	}

	/*
	 * Instead of using a 1G page for the memory containing the kernel,
	 * use 2M pages with read-only and no-execute permissions.  (If using 1G
	 * pages, this will partially overwrite the PDPEs above.)
	 */
	if (ndm1g) {
		pd_p = (pd_entry_t *)DMPDkernphys;
		for (i = 0; i < (NPDEPG * nkdmpde); i++)
			pd_p[i] = (i << PDRSHIFT) | X86_PG_V | PG_PS | pg_g |
			    X86_PG_M | X86_PG_A | pg_nx |
			    bootaddr_rwx(i << PDRSHIFT);
		for (i = 0; i < nkdmpde; i++)
			pdp_p[i] = (DMPDkernphys + ptoa(i)) | X86_PG_RW |
			    X86_PG_V | pg_nx;
	}

	/* And recursively map PML4 to itself in order to get PTmap */
	p4_p = (pml4_entry_t *)KPML4phys;
	p4_p[PML4PML4I] = KPML4phys;
	p4_p[PML4PML4I] |= X86_PG_RW | X86_PG_V | pg_nx;

	/* Connect the Direct Map slot(s) up to the PML4. */
	for (i = 0; i < ndmpdpphys; i++) {
		p4_p[DMPML4I + i] = DMPDPphys + ptoa(i);
		p4_p[DMPML4I + i] |= X86_PG_RW | X86_PG_V | pg_nx;
	}

	/* Connect the KVA slots up to the PML4 */
	for (i = 0; i < NKPML4E; i++) {
		p4_p[KPML4BASE + i] = KPDPphys + ptoa(i);
		p4_p[KPML4BASE + i] |= X86_PG_RW | X86_PG_V;
	}
}

/*
 *	Bootstrap the system enough to run with virtual memory.
 *
 *	On amd64 this is called after mapping has already been enabled
 *	and just syncs the pmap module with what has already been done.
 *	[We can't call it easily with mapping off since the kernel is not
 *	mapped with PA == VA, hence we would have to relocate every address
 *	from the linked base (virtual) address "KERNBASE" to the actual
 *	(physical) address starting relative to 0]
 */
void
pmap_bootstrap(vm_paddr_t *firstaddr)
{
	vm_offset_t va;
	pt_entry_t *pte, *pcpu_pte;
	uint64_t cr4, pcpu_phys;
	u_long res;
	int i;

	KERNend = *firstaddr;
	res = atop(KERNend - (vm_paddr_t)kernphys);

	if (!pti)
		pg_g = X86_PG_G;

	/*
	 * Create an initial set of page tables to run the kernel in.
	 */
	create_pagetables(firstaddr);

	pcpu_phys = allocpages(firstaddr, MAXCPU);

	/*
	 * Add a physical memory segment (vm_phys_seg) corresponding to the
	 * preallocated kernel page table pages so that vm_page structures
	 * representing these pages will be created.  The vm_page structures
	 * are required for promotion of the corresponding kernel virtual
	 * addresses to superpage mappings.
	 */
	vm_phys_add_seg(KPTphys, KPTphys + ptoa(nkpt));

	/*
	 * Account for the virtual addresses mapped by create_pagetables().
	 */
	virtual_avail = (vm_offset_t)KERNBASE + round_2mpage(KERNend);
	virtual_end = VM_MAX_KERNEL_ADDRESS;

	/*
	 * Enable PG_G global pages, then switch to the kernel page
	 * table from the bootstrap page table.  After the switch, it
	 * is possible to enable SMEP and SMAP since PG_U bits are
	 * correct now.
	 */
	cr4 = rcr4();
	cr4 |= CR4_PGE;
	load_cr4(cr4);
	load_cr3(KPML4phys);
	if (cpu_stdext_feature & CPUID_STDEXT_SMEP)
		cr4 |= CR4_SMEP;
	if (cpu_stdext_feature & CPUID_STDEXT_SMAP)
		cr4 |= CR4_SMAP;
	load_cr4(cr4);

	/*
	 * Initialize the kernel pmap (which is statically allocated).
	 * Count bootstrap data as being resident in case any of this data is
	 * later unmapped (using pmap_remove()) and freed.
	 */
	PMAP_LOCK_INIT(kernel_pmap);
	kernel_pmap->pm_pml4 = (pdp_entry_t *)PHYS_TO_DMAP(KPML4phys);
	kernel_pmap->pm_cr3 = KPML4phys;
	kernel_pmap->pm_ucr3 = PMAP_NO_CR3;
	CPU_FILL(&kernel_pmap->pm_active);	/* don't allow deactivation */
	TAILQ_INIT(&kernel_pmap->pm_pvchunk);
	kernel_pmap->pm_stats.resident_count = res;
	kernel_pmap->pm_flags = pmap_flags;

 	/*
	 * Initialize the TLB invalidations generation number lock.
	 */
	mtx_init(&invl_gen_mtx, "invlgn", NULL, MTX_DEF);

	/*
	 * Reserve some special page table entries/VA space for temporary
	 * mapping of pages.
	 */
#define	SYSMAP(c, p, v, n)	\
	v = (c)va; va += ((n)*PAGE_SIZE); p = pte; pte += (n);

	va = virtual_avail;
	pte = vtopte(va);

	/*
	 * Crashdump maps.  The first page is reused as CMAP1 for the
	 * memory test.
	 */
	SYSMAP(caddr_t, CMAP1, crashdumpmap, MAXDUMPPGS)
	CADDR1 = crashdumpmap;

	SYSMAP(struct pcpu *, pcpu_pte, __pcpu, MAXCPU);
	virtual_avail = va;

	for (i = 0; i < MAXCPU; i++) {
		pcpu_pte[i] = (pcpu_phys + ptoa(i)) | X86_PG_V | X86_PG_RW |
		    pg_g | pg_nx | X86_PG_M | X86_PG_A;
	}
	STAILQ_INIT(&cpuhead);
	wrmsr(MSR_GSBASE, (uint64_t)&__pcpu[0]);
	pcpu_init(&__pcpu[0], 0, sizeof(struct pcpu));
	amd64_bsp_pcpu_init1(&__pcpu[0]);
	amd64_bsp_ist_init(&__pcpu[0]);
	__pcpu[0].pc_dynamic = temp_bsp_pcpu.pc_dynamic;
	__pcpu[0].pc_acpi_id = temp_bsp_pcpu.pc_acpi_id;

	/*
	 * Initialize the PAT MSR.
	 * pmap_init_pat() clears and sets CR4_PGE, which, as a
	 * side-effect, invalidates stale PG_G TLB entries that might
	 * have been created in our pre-boot environment.
	 */
	pmap_init_pat();

	/* Initialize TLB Context Id. */
	if (pmap_pcid_enabled) {
		for (i = 0; i < MAXCPU; i++) {
			kernel_pmap->pm_pcids[i].pm_pcid = PMAP_PCID_KERN;
			kernel_pmap->pm_pcids[i].pm_gen = 1;
		}

		/*
		 * PMAP_PCID_KERN + 1 is used for initialization of
		 * proc0 pmap.  The pmap' pcid state might be used by
		 * EFIRT entry before first context switch, so it
		 * needs to be valid.
		 */
		PCPU_SET(pcid_next, PMAP_PCID_KERN + 2);
		PCPU_SET(pcid_gen, 1);

		/*
		 * pcpu area for APs is zeroed during AP startup.
		 * pc_pcid_next and pc_pcid_gen are initialized by AP
		 * during pcpu setup.
		 */
		load_cr4(rcr4() | CR4_PCIDE);
	}
}

/*
 * Setup the PAT MSR.
 */
void
pmap_init_pat(void)
{
	uint64_t pat_msr;
	u_long cr0, cr4;
	int i;

	/* Bail if this CPU doesn't implement PAT. */
	if ((cpu_feature & CPUID_PAT) == 0)
		panic("no PAT??");

	/* Set default PAT index table. */
	for (i = 0; i < PAT_INDEX_SIZE; i++)
		pat_index[i] = -1;
	pat_index[PAT_WRITE_BACK] = 0;
	pat_index[PAT_WRITE_THROUGH] = 1;
	pat_index[PAT_UNCACHEABLE] = 3;
	pat_index[PAT_WRITE_COMBINING] = 6;
	pat_index[PAT_WRITE_PROTECTED] = 5;
	pat_index[PAT_UNCACHED] = 2;

	/*
	 * Initialize default PAT entries.
	 * Leave the indices 0-3 at the default of WB, WT, UC-, and UC.
	 * Program 5 and 6 as WP and WC.
	 *
	 * Leave 4 and 7 as WB and UC.  Note that a recursive page table
	 * mapping for a 2M page uses a PAT value with the bit 3 set due
	 * to its overload with PG_PS.
	 */
	pat_msr = PAT_VALUE(0, PAT_WRITE_BACK) |
	    PAT_VALUE(1, PAT_WRITE_THROUGH) |
	    PAT_VALUE(2, PAT_UNCACHED) |
	    PAT_VALUE(3, PAT_UNCACHEABLE) |
	    PAT_VALUE(4, PAT_WRITE_BACK) |
	    PAT_VALUE(5, PAT_WRITE_PROTECTED) |
	    PAT_VALUE(6, PAT_WRITE_COMBINING) |
	    PAT_VALUE(7, PAT_UNCACHEABLE);

	/* Disable PGE. */
	cr4 = rcr4();
	load_cr4(cr4 & ~CR4_PGE);

	/* Disable caches (CD = 1, NW = 0). */
	cr0 = rcr0();
	load_cr0((cr0 & ~CR0_NW) | CR0_CD);

	/* Flushes caches and TLBs. */
	wbinvd();
	invltlb();

	/* Update PAT and index table. */
	wrmsr(MSR_PAT, pat_msr);

	/* Flush caches and TLBs again. */
	wbinvd();
	invltlb();

	/* Restore caches and PGE. */
	load_cr0(cr0);
	load_cr4(cr4);
}

/*
 *	Initialize a vm_page's machine-dependent fields.
 */
void
pmap_page_init(vm_page_t m)
{

	TAILQ_INIT(&m->md.pv_list);
	m->md.pat_mode = PAT_WRITE_BACK;
}

/*
 *	Initialize the pmap module.
 *	Called by vm_init, to initialize any structures that the pmap
 *	system needs to map virtual memory.
 */
void
pmap_init(void)
{
	struct pmap_preinit_mapping *ppim;
	vm_page_t m, mpte;
	vm_size_t s;
	int error, i, pv_npg, ret, skz63;

	/* L1TF, reserve page @0 unconditionally */
	vm_page_blacklist_add(0, bootverbose);

	/* Detect bare-metal Skylake Server and Skylake-X. */
	if (vm_guest == VM_GUEST_NO && cpu_vendor_id == CPU_VENDOR_INTEL &&
	    CPUID_TO_FAMILY(cpu_id) == 0x6 && CPUID_TO_MODEL(cpu_id) == 0x55) {
		/*
		 * Skylake-X errata SKZ63. Processor May Hang When
		 * Executing Code In an HLE Transaction Region between
		 * 40000000H and 403FFFFFH.
		 *
		 * Mark the pages in the range as preallocated.  It
		 * seems to be impossible to distinguish between
		 * Skylake Server and Skylake X.
		 */
		skz63 = 1;
		TUNABLE_INT_FETCH("hw.skz63_enable", &skz63);
		if (skz63 != 0) {
			if (bootverbose)
				printf("SKZ63: skipping 4M RAM starting "
				    "at physical 1G\n");
			for (i = 0; i < atop(0x400000); i++) {
				ret = vm_page_blacklist_add(0x40000000 +
				    ptoa(i), FALSE);
				if (!ret && bootverbose)
					printf("page at %#lx already used\n",
					    0x40000000 + ptoa(i));
			}
		}
	}

	/*
	 * Initialize the vm page array entries for the kernel pmap's
	 * page table pages.
	 */ 
	PMAP_LOCK(kernel_pmap);
	for (i = 0; i < nkpt; i++) {
		mpte = PHYS_TO_VM_PAGE(KPTphys + (i << PAGE_SHIFT));
		KASSERT(mpte >= vm_page_array &&
		    mpte < &vm_page_array[vm_page_array_size],
		    ("pmap_init: page table page is out of range"));
		mpte->pindex = pmap_pde_pindex(KERNBASE) + i;
		mpte->phys_addr = KPTphys + (i << PAGE_SHIFT);
		mpte->ref_count = 1;

		/*
		 * Collect the page table pages that were replaced by a 2MB
		 * page in create_pagetables().  They are zero filled.
		 */
		if (i << PDRSHIFT < KERNend &&
		    pmap_insert_pt_page(kernel_pmap, mpte, false))
			panic("pmap_init: pmap_insert_pt_page failed");
	}
	PMAP_UNLOCK(kernel_pmap);
	vm_wire_add(nkpt);

	/*
	 * If the kernel is running on a virtual machine, then it must assume
	 * that MCA is enabled by the hypervisor.  Moreover, the kernel must
	 * be prepared for the hypervisor changing the vendor and family that
	 * are reported by CPUID.  Consequently, the workaround for AMD Family
	 * 10h Erratum 383 is enabled if the processor's feature set does not
	 * include at least one feature that is only supported by older Intel
	 * or newer AMD processors.
	 */
	if (vm_guest != VM_GUEST_NO && (cpu_feature & CPUID_SS) == 0 &&
	    (cpu_feature2 & (CPUID2_SSSE3 | CPUID2_SSE41 | CPUID2_AESNI |
	    CPUID2_AVX | CPUID2_XSAVE)) == 0 && (amd_feature2 & (AMDID2_XOP |
	    AMDID2_FMA4)) == 0)
		workaround_erratum383 = 1;

	/*
	 * Are large page mappings enabled?
	 */
	TUNABLE_INT_FETCH("vm.pmap.pg_ps_enabled", &pg_ps_enabled);
	if (pg_ps_enabled) {
		KASSERT(MAXPAGESIZES > 1 && pagesizes[1] == 0,
		    ("pmap_init: can't assign to pagesizes[1]"));
		pagesizes[1] = NBPDR;
	}

	/*
	 * Initialize the pv chunk list mutex.
	 */
	mtx_init(&pv_chunks_mutex, "pmap pv chunk list", NULL, MTX_DEF);

	/*
	 * Initialize the pool of pv list locks.
	 */
	for (i = 0; i < NPV_LIST_LOCKS; i++)
		rw_init(&pv_list_locks[i], "pmap pv list");

	/*
	 * Calculate the size of the pv head table for superpages.
	 */
	pv_npg = howmany(vm_phys_segs[vm_phys_nsegs - 1].end, NBPDR);

	/*
	 * Allocate memory for the pv head table for superpages.
	 */
	s = (vm_size_t)(pv_npg * sizeof(struct md_page));
	s = round_page(s);
	pv_table = (struct md_page *)kmem_malloc(s, M_WAITOK | M_ZERO);
	for (i = 0; i < pv_npg; i++)
		TAILQ_INIT(&pv_table[i].pv_list);
	TAILQ_INIT(&pv_dummy.pv_list);

	pmap_initialized = 1;
	for (i = 0; i < PMAP_PREINIT_MAPPING_COUNT; i++) {
		ppim = pmap_preinit_mapping + i;
		if (ppim->va == 0)
			continue;
		/* Make the direct map consistent */
		if (ppim->pa < dmaplimit && ppim->pa + ppim->sz <= dmaplimit) {
			(void)pmap_change_attr(PHYS_TO_DMAP(ppim->pa),
			    ppim->sz, ppim->mode);
		}
		if (!bootverbose)
			continue;
		printf("PPIM %u: PA=%#lx, VA=%#lx, size=%#lx, mode=%#x\n", i,
		    ppim->pa, ppim->va, ppim->sz, ppim->mode);
	}

	mtx_init(&qframe_mtx, "qfrmlk", NULL, MTX_SPIN);
	error = vmem_alloc(kernel_arena, PAGE_SIZE, M_BESTFIT | M_WAITOK,
	    (vmem_addr_t *)&qframe);
	if (error != 0)
		panic("qframe allocation failed");

	lm_ents = 8;
	TUNABLE_INT_FETCH("vm.pmap.large_map_pml4_entries", &lm_ents);
	if (lm_ents > LMEPML4I - LMSPML4I + 1)
		lm_ents = LMEPML4I - LMSPML4I + 1;
	if (bootverbose)
		printf("pmap: large map %u PML4 slots (%lu GB)\n",
		    lm_ents, (u_long)lm_ents * (NBPML4 / 1024 / 1024 / 1024));
	if (lm_ents != 0) {
		large_vmem = vmem_create("large", LARGEMAP_MIN_ADDRESS,
		    (vmem_size_t)lm_ents * NBPML4, PAGE_SIZE, 0, M_WAITOK);
		if (large_vmem == NULL) {
			printf("pmap: cannot create large map\n");
			lm_ents = 0;
		}
		for (i = 0; i < lm_ents; i++) {
			m = pmap_large_map_getptp_unlocked();
			kernel_pmap->pm_pml4[LMSPML4I + i] = X86_PG_V |
			    X86_PG_RW | X86_PG_A | X86_PG_M | pg_nx |
			    VM_PAGE_TO_PHYS(m);
		}
	}
}

SYSCTL_UINT(_vm_pmap, OID_AUTO, large_map_pml4_entries,
    CTLFLAG_RDTUN | CTLFLAG_NOFETCH, &lm_ents, 0,
    "Maximum number of PML4 entries for use by large map (tunable).  "
    "Each entry corresponds to 512GB of address space.");

static SYSCTL_NODE(_vm_pmap, OID_AUTO, pde, CTLFLAG_RD, 0,
    "2MB page mapping counters");

static u_long pmap_pde_demotions;
SYSCTL_ULONG(_vm_pmap_pde, OID_AUTO, demotions, CTLFLAG_RD,
    &pmap_pde_demotions, 0, "2MB page demotions");

static u_long pmap_pde_mappings;
SYSCTL_ULONG(_vm_pmap_pde, OID_AUTO, mappings, CTLFLAG_RD,
    &pmap_pde_mappings, 0, "2MB page mappings");

static u_long pmap_pde_p_failures;
SYSCTL_ULONG(_vm_pmap_pde, OID_AUTO, p_failures, CTLFLAG_RD,
    &pmap_pde_p_failures, 0, "2MB page promotion failures");

static u_long pmap_pde_promotions;
SYSCTL_ULONG(_vm_pmap_pde, OID_AUTO, promotions, CTLFLAG_RD,
    &pmap_pde_promotions, 0, "2MB page promotions");

static SYSCTL_NODE(_vm_pmap, OID_AUTO, pdpe, CTLFLAG_RD, 0,
    "1GB page mapping counters");

static u_long pmap_pdpe_demotions;
SYSCTL_ULONG(_vm_pmap_pdpe, OID_AUTO, demotions, CTLFLAG_RD,
    &pmap_pdpe_demotions, 0, "1GB page demotions");

/***************************************************
 * Low level helper routines.....
 ***************************************************/

static pt_entry_t
pmap_swap_pat(pmap_t pmap, pt_entry_t entry)
{
	int x86_pat_bits = X86_PG_PTE_PAT | X86_PG_PDE_PAT;

	switch (pmap->pm_type) {
	case PT_X86:
	case PT_RVI:
		/* Verify that both PAT bits are not set at the same time */
		KASSERT((entry & x86_pat_bits) != x86_pat_bits,
		    ("Invalid PAT bits in entry %#lx", entry));

		/* Swap the PAT bits if one of them is set */
		if ((entry & x86_pat_bits) != 0)
			entry ^= x86_pat_bits;
		break;
	case PT_EPT:
		/*
		 * Nothing to do - the memory attributes are represented
		 * the same way for regular pages and superpages.
		 */
		break;
	default:
		panic("pmap_switch_pat_bits: bad pm_type %d", pmap->pm_type);
	}

	return (entry);
}

boolean_t
pmap_is_valid_memattr(pmap_t pmap __unused, vm_memattr_t mode)
{

	return (mode >= 0 && mode < PAT_INDEX_SIZE &&
	    pat_index[(int)mode] >= 0);
}

/*
 * Determine the appropriate bits to set in a PTE or PDE for a specified
 * caching mode.
 */
int
pmap_cache_bits(pmap_t pmap, int mode, boolean_t is_pde)
{
	int cache_bits, pat_flag, pat_idx;

	if (!pmap_is_valid_memattr(pmap, mode))
		panic("Unknown caching mode %d\n", mode);

	switch (pmap->pm_type) {
	case PT_X86:
	case PT_RVI:
		/* The PAT bit is different for PTE's and PDE's. */
		pat_flag = is_pde ? X86_PG_PDE_PAT : X86_PG_PTE_PAT;

		/* Map the caching mode to a PAT index. */
		pat_idx = pat_index[mode];

		/* Map the 3-bit index value into the PAT, PCD, and PWT bits. */
		cache_bits = 0;
		if (pat_idx & 0x4)
			cache_bits |= pat_flag;
		if (pat_idx & 0x2)
			cache_bits |= PG_NC_PCD;
		if (pat_idx & 0x1)
			cache_bits |= PG_NC_PWT;
		break;

	case PT_EPT:
		cache_bits = EPT_PG_IGNORE_PAT | EPT_PG_MEMORY_TYPE(mode);
		break;

	default:
		panic("unsupported pmap type %d", pmap->pm_type);
	}

	return (cache_bits);
}

static int
pmap_cache_mask(pmap_t pmap, boolean_t is_pde)
{
	int mask;

	switch (pmap->pm_type) {
	case PT_X86:
	case PT_RVI:
		mask = is_pde ? X86_PG_PDE_CACHE : X86_PG_PTE_CACHE;
		break;
	case PT_EPT:
		mask = EPT_PG_IGNORE_PAT | EPT_PG_MEMORY_TYPE(0x7);
		break;
	default:
		panic("pmap_cache_mask: invalid pm_type %d", pmap->pm_type);
	}

	return (mask);
}

static int
pmap_pat_index(pmap_t pmap, pt_entry_t pte, bool is_pde)
{
	int pat_flag, pat_idx;

	pat_idx = 0;
	switch (pmap->pm_type) {
	case PT_X86:
	case PT_RVI:
		/* The PAT bit is different for PTE's and PDE's. */
		pat_flag = is_pde ? X86_PG_PDE_PAT : X86_PG_PTE_PAT;

		if ((pte & pat_flag) != 0)
			pat_idx |= 0x4;
		if ((pte & PG_NC_PCD) != 0)
			pat_idx |= 0x2;
		if ((pte & PG_NC_PWT) != 0)
			pat_idx |= 0x1;
		break;
	case PT_EPT:
		if ((pte & EPT_PG_IGNORE_PAT) != 0)
			panic("EPT PTE %#lx has no PAT memory type", pte);
		pat_idx = (pte & EPT_PG_MEMORY_TYPE(0x7)) >> 3;
		break;
	}

	/* See pmap_init_pat(). */
	if (pat_idx == 4)
		pat_idx = 0;
	if (pat_idx == 7)
		pat_idx = 3;

	return (pat_idx);
}

bool
pmap_ps_enabled(pmap_t pmap)
{

	return (pg_ps_enabled && (pmap->pm_flags & PMAP_PDE_SUPERPAGE) != 0);
}

static void
pmap_update_pde_store(pmap_t pmap, pd_entry_t *pde, pd_entry_t newpde)
{

	switch (pmap->pm_type) {
	case PT_X86:
		break;
	case PT_RVI:
	case PT_EPT:
		/*
		 * XXX
		 * This is a little bogus since the generation number is
		 * supposed to be bumped up when a region of the address
		 * space is invalidated in the page tables.
		 *
		 * In this case the old PDE entry is valid but yet we want
		 * to make sure that any mappings using the old entry are
		 * invalidated in the TLB.
		 *
		 * The reason this works as expected is because we rendezvous
		 * "all" host cpus and force any vcpu context to exit as a
		 * side-effect.
		 */
		atomic_add_acq_long(&pmap->pm_eptgen, 1);
		break;
	default:
		panic("pmap_update_pde_store: bad pm_type %d", pmap->pm_type);
	}
	pde_store(pde, newpde);
}

/*
 * After changing the page size for the specified virtual address in the page
 * table, flush the corresponding entries from the processor's TLB.  Only the
 * calling processor's TLB is affected.
 *
 * The calling thread must be pinned to a processor.
 */
static void
pmap_update_pde_invalidate(pmap_t pmap, vm_offset_t va, pd_entry_t newpde)
{
	pt_entry_t PG_G;

	if (pmap_type_guest(pmap))
		return;

	KASSERT(pmap->pm_type == PT_X86,
	    ("pmap_update_pde_invalidate: invalid type %d", pmap->pm_type));

	PG_G = pmap_global_bit(pmap);

	if ((newpde & PG_PS) == 0)
		/* Demotion: flush a specific 2MB page mapping. */
		invlpg(va);
	else if ((newpde & PG_G) == 0)
		/*
		 * Promotion: flush every 4KB page mapping from the TLB
		 * because there are too many to flush individually.
		 */
		invltlb();
	else {
		/*
		 * Promotion: flush every 4KB page mapping from the TLB,
		 * including any global (PG_G) mappings.
		 */
		invltlb_glob();
	}
}
#ifdef SMP

/*
 * For SMP, these functions have to use the IPI mechanism for coherence.
 *
 * N.B.: Before calling any of the following TLB invalidation functions,
 * the calling processor must ensure that all stores updating a non-
 * kernel page table are globally performed.  Otherwise, another
 * processor could cache an old, pre-update entry without being
 * invalidated.  This can happen one of two ways: (1) The pmap becomes
 * active on another processor after its pm_active field is checked by
 * one of the following functions but before a store updating the page
 * table is globally performed. (2) The pmap becomes active on another
 * processor before its pm_active field is checked but due to
 * speculative loads one of the following functions stills reads the
 * pmap as inactive on the other processor.
 * 
 * The kernel page table is exempt because its pm_active field is
 * immutable.  The kernel page table is always active on every
 * processor.
 */

/*
 * Interrupt the cpus that are executing in the guest context.
 * This will force the vcpu to exit and the cached EPT mappings
 * will be invalidated by the host before the next vmresume.
 */
static __inline void
pmap_invalidate_ept(pmap_t pmap)
{
	int ipinum;

	sched_pin();
	KASSERT(!CPU_ISSET(curcpu, &pmap->pm_active),
	    ("pmap_invalidate_ept: absurd pm_active"));

	/*
	 * The TLB mappings associated with a vcpu context are not
	 * flushed each time a different vcpu is chosen to execute.
	 *
	 * This is in contrast with a process's vtop mappings that
	 * are flushed from the TLB on each context switch.
	 *
	 * Therefore we need to do more than just a TLB shootdown on
	 * the active cpus in 'pmap->pm_active'. To do this we keep
	 * track of the number of invalidations performed on this pmap.
	 *
	 * Each vcpu keeps a cache of this counter and compares it
	 * just before a vmresume. If the counter is out-of-date an
	 * invept will be done to flush stale mappings from the TLB.
	 */
	atomic_add_acq_long(&pmap->pm_eptgen, 1);

	/*
	 * Force the vcpu to exit and trap back into the hypervisor.
	 */
	ipinum = pmap->pm_flags & PMAP_NESTED_IPIMASK;
	ipi_selected(pmap->pm_active, ipinum);
	sched_unpin();
}

static cpuset_t
pmap_invalidate_cpu_mask(pmap_t pmap)
{

	return (pmap == kernel_pmap ? all_cpus : pmap->pm_active);
}

static inline void
pmap_invalidate_page_pcid(pmap_t pmap, vm_offset_t va,
    const bool invpcid_works1)
{
	struct invpcid_descr d;
	uint64_t kcr3, ucr3;
	uint32_t pcid;
	u_int cpuid, i;

	cpuid = PCPU_GET(cpuid);
	if (pmap == PCPU_GET(curpmap)) {
		if (pmap->pm_ucr3 != PMAP_NO_CR3) {
			/*
			 * Because pm_pcid is recalculated on a
			 * context switch, we must disable switching.
			 * Otherwise, we might use a stale value
			 * below.
			 */
			critical_enter();
			pcid = pmap->pm_pcids[cpuid].pm_pcid;
			if (invpcid_works1) {
				d.pcid = pcid | PMAP_PCID_USER_PT;
				d.pad = 0;
				d.addr = va;
				invpcid(&d, INVPCID_ADDR);
			} else {
				kcr3 = pmap->pm_cr3 | pcid | CR3_PCID_SAVE;
				ucr3 = pmap->pm_ucr3 | pcid |
				    PMAP_PCID_USER_PT | CR3_PCID_SAVE;
				pmap_pti_pcid_invlpg(ucr3, kcr3, va);
			}
			critical_exit();
		}
	} else
		pmap->pm_pcids[cpuid].pm_gen = 0;

	CPU_FOREACH(i) {
		if (cpuid != i)
			pmap->pm_pcids[i].pm_gen = 0;
	}

	/*
	 * The fence is between stores to pm_gen and the read of the
	 * pm_active mask.  We need to ensure that it is impossible
	 * for us to miss the bit update in pm_active and
	 * simultaneously observe a non-zero pm_gen in
	 * pmap_activate_sw(), otherwise TLB update is missed.
	 * Without the fence, IA32 allows such an outcome.  Note that
	 * pm_active is updated by a locked operation, which provides
	 * the reciprocal fence.
	 */
	atomic_thread_fence_seq_cst();
}

static void
pmap_invalidate_page_pcid_invpcid(pmap_t pmap, vm_offset_t va)
{

	pmap_invalidate_page_pcid(pmap, va, true);
}

static void
pmap_invalidate_page_pcid_noinvpcid(pmap_t pmap, vm_offset_t va)
{

	pmap_invalidate_page_pcid(pmap, va, false);
}

static void
pmap_invalidate_page_nopcid(pmap_t pmap, vm_offset_t va)
{
}

DEFINE_IFUNC(static, void, pmap_invalidate_page_mode, (pmap_t, vm_offset_t))
{

	if (pmap_pcid_enabled)
		return (invpcid_works ? pmap_invalidate_page_pcid_invpcid :
		    pmap_invalidate_page_pcid_noinvpcid);
	return (pmap_invalidate_page_nopcid);
}

void
pmap_invalidate_page(pmap_t pmap, vm_offset_t va)
{

	if (pmap_type_guest(pmap)) {
		pmap_invalidate_ept(pmap);
		return;
	}

	KASSERT(pmap->pm_type == PT_X86,
	    ("pmap_invalidate_page: invalid type %d", pmap->pm_type));

	sched_pin();
	if (pmap == kernel_pmap) {
		invlpg(va);
	} else {
		if (pmap == PCPU_GET(curpmap))
			invlpg(va);
		pmap_invalidate_page_mode(pmap, va);
	}
	smp_masked_invlpg(pmap_invalidate_cpu_mask(pmap), va, pmap);
	sched_unpin();
}

/* 4k PTEs -- Chosen to exceed the total size of Broadwell L2 TLB */
#define	PMAP_INVLPG_THRESHOLD	(4 * 1024 * PAGE_SIZE)

static void
pmap_invalidate_range_pcid(pmap_t pmap, vm_offset_t sva, vm_offset_t eva,
    const bool invpcid_works1)
{
	struct invpcid_descr d;
	uint64_t kcr3, ucr3;
	uint32_t pcid;
	u_int cpuid, i;

	cpuid = PCPU_GET(cpuid);
	if (pmap == PCPU_GET(curpmap)) {
		if (pmap->pm_ucr3 != PMAP_NO_CR3) {
			critical_enter();
			pcid = pmap->pm_pcids[cpuid].pm_pcid;
			if (invpcid_works1) {
				d.pcid = pcid | PMAP_PCID_USER_PT;
				d.pad = 0;
				d.addr = sva;
				for (; d.addr < eva; d.addr += PAGE_SIZE)
					invpcid(&d, INVPCID_ADDR);
			} else {
				kcr3 = pmap->pm_cr3 | pcid | CR3_PCID_SAVE;
				ucr3 = pmap->pm_ucr3 | pcid |
				    PMAP_PCID_USER_PT | CR3_PCID_SAVE;
				pmap_pti_pcid_invlrng(ucr3, kcr3, sva, eva);
			}
			critical_exit();
		}
	} else
		pmap->pm_pcids[cpuid].pm_gen = 0;

	CPU_FOREACH(i) {
		if (cpuid != i)
			pmap->pm_pcids[i].pm_gen = 0;
	}
	/* See the comment in pmap_invalidate_page_pcid(). */
	atomic_thread_fence_seq_cst();
}

static void
pmap_invalidate_range_pcid_invpcid(pmap_t pmap, vm_offset_t sva,
    vm_offset_t eva)
{

	pmap_invalidate_range_pcid(pmap, sva, eva, true);
}

static void
pmap_invalidate_range_pcid_noinvpcid(pmap_t pmap, vm_offset_t sva,
    vm_offset_t eva)
{

	pmap_invalidate_range_pcid(pmap, sva, eva, false);
}

static void
pmap_invalidate_range_nopcid(pmap_t pmap, vm_offset_t sva, vm_offset_t eva)
{
}

DEFINE_IFUNC(static, void, pmap_invalidate_range_mode, (pmap_t, vm_offset_t,
    vm_offset_t))
{

	if (pmap_pcid_enabled)
		return (invpcid_works ? pmap_invalidate_range_pcid_invpcid :
		    pmap_invalidate_range_pcid_noinvpcid);
	return (pmap_invalidate_range_nopcid);
}

void
pmap_invalidate_range(pmap_t pmap, vm_offset_t sva, vm_offset_t eva)
{
	vm_offset_t addr;

	if (eva - sva >= PMAP_INVLPG_THRESHOLD) {
		pmap_invalidate_all(pmap);
		return;
	}

	if (pmap_type_guest(pmap)) {
		pmap_invalidate_ept(pmap);
		return;
	}

	KASSERT(pmap->pm_type == PT_X86,
	    ("pmap_invalidate_range: invalid type %d", pmap->pm_type));

	sched_pin();
	if (pmap == kernel_pmap) {
		for (addr = sva; addr < eva; addr += PAGE_SIZE)
			invlpg(addr);
	} else {
		if (pmap == PCPU_GET(curpmap)) {
			for (addr = sva; addr < eva; addr += PAGE_SIZE)
				invlpg(addr);
		}
		pmap_invalidate_range_mode(pmap, sva, eva);
	}
	smp_masked_invlpg_range(pmap_invalidate_cpu_mask(pmap), sva, eva, pmap);
	sched_unpin();
}

static inline void
pmap_invalidate_all_pcid(pmap_t pmap, bool invpcid_works1)
{
	struct invpcid_descr d;
	uint64_t kcr3, ucr3;
	uint32_t pcid;
	u_int cpuid, i;

	if (pmap == kernel_pmap) {
		if (invpcid_works1) {
			bzero(&d, sizeof(d));
			invpcid(&d, INVPCID_CTXGLOB);
		} else {
			invltlb_glob();
		}
	} else {
		cpuid = PCPU_GET(cpuid);
		if (pmap == PCPU_GET(curpmap)) {
			critical_enter();
			pcid = pmap->pm_pcids[cpuid].pm_pcid;
			if (invpcid_works1) {
				d.pcid = pcid;
				d.pad = 0;
				d.addr = 0;
				invpcid(&d, INVPCID_CTX);
				if (pmap->pm_ucr3 != PMAP_NO_CR3) {
					d.pcid |= PMAP_PCID_USER_PT;
					invpcid(&d, INVPCID_CTX);
				}
			} else {
				kcr3 = pmap->pm_cr3 | pcid;
				ucr3 = pmap->pm_ucr3;
				if (ucr3 != PMAP_NO_CR3) {
					ucr3 |= pcid | PMAP_PCID_USER_PT;
					pmap_pti_pcid_invalidate(ucr3, kcr3);
				} else {
					load_cr3(kcr3);
				}
			}
			critical_exit();
		} else
			pmap->pm_pcids[cpuid].pm_gen = 0;
		CPU_FOREACH(i) {
			if (cpuid != i)
				pmap->pm_pcids[i].pm_gen = 0;
		}
	}
	/* See the comment in pmap_invalidate_page_pcid(). */
	atomic_thread_fence_seq_cst();
}

static void
pmap_invalidate_all_pcid_invpcid(pmap_t pmap)
{

	pmap_invalidate_all_pcid(pmap, true);
}

static void
pmap_invalidate_all_pcid_noinvpcid(pmap_t pmap)
{

	pmap_invalidate_all_pcid(pmap, false);
}

static void
pmap_invalidate_all_nopcid(pmap_t pmap)
{

	if (pmap == kernel_pmap)
		invltlb_glob();
	else if (pmap == PCPU_GET(curpmap))
		invltlb();
}

DEFINE_IFUNC(static, void, pmap_invalidate_all_mode, (pmap_t))
{

	if (pmap_pcid_enabled)
		return (invpcid_works ? pmap_invalidate_all_pcid_invpcid :
		    pmap_invalidate_all_pcid_noinvpcid);
	return (pmap_invalidate_all_nopcid);
}

void
pmap_invalidate_all(pmap_t pmap)
{

	if (pmap_type_guest(pmap)) {
		pmap_invalidate_ept(pmap);
		return;
	}

	KASSERT(pmap->pm_type == PT_X86,
	    ("pmap_invalidate_all: invalid type %d", pmap->pm_type));

	sched_pin();
	pmap_invalidate_all_mode(pmap);
	smp_masked_invltlb(pmap_invalidate_cpu_mask(pmap), pmap);
	sched_unpin();
}

void
pmap_invalidate_cache(void)
{

	sched_pin();
	wbinvd();
	smp_cache_flush();
	sched_unpin();
}

struct pde_action {
	cpuset_t invalidate;	/* processors that invalidate their TLB */
	pmap_t pmap;
	vm_offset_t va;
	pd_entry_t *pde;
	pd_entry_t newpde;
	u_int store;		/* processor that updates the PDE */
};

static void
pmap_update_pde_action(void *arg)
{
	struct pde_action *act = arg;

	if (act->store == PCPU_GET(cpuid))
		pmap_update_pde_store(act->pmap, act->pde, act->newpde);
}

static void
pmap_update_pde_teardown(void *arg)
{
	struct pde_action *act = arg;

	if (CPU_ISSET(PCPU_GET(cpuid), &act->invalidate))
		pmap_update_pde_invalidate(act->pmap, act->va, act->newpde);
}

/*
 * Change the page size for the specified virtual address in a way that
 * prevents any possibility of the TLB ever having two entries that map the
 * same virtual address using different page sizes.  This is the recommended
 * workaround for Erratum 383 on AMD Family 10h processors.  It prevents a
 * machine check exception for a TLB state that is improperly diagnosed as a
 * hardware error.
 */
static void
pmap_update_pde(pmap_t pmap, vm_offset_t va, pd_entry_t *pde, pd_entry_t newpde)
{
	struct pde_action act;
	cpuset_t active, other_cpus;
	u_int cpuid;

	sched_pin();
	cpuid = PCPU_GET(cpuid);
	other_cpus = all_cpus;
	CPU_CLR(cpuid, &other_cpus);
	if (pmap == kernel_pmap || pmap_type_guest(pmap)) 
		active = all_cpus;
	else {
		active = pmap->pm_active;
	}
	if (CPU_OVERLAP(&active, &other_cpus)) { 
		act.store = cpuid;
		act.invalidate = active;
		act.va = va;
		act.pmap = pmap;
		act.pde = pde;
		act.newpde = newpde;
		CPU_SET(cpuid, &active);
		smp_rendezvous_cpus(active,
		    smp_no_rendezvous_barrier, pmap_update_pde_action,
		    pmap_update_pde_teardown, &act);
	} else {
		pmap_update_pde_store(pmap, pde, newpde);
		if (CPU_ISSET(cpuid, &active))
			pmap_update_pde_invalidate(pmap, va, newpde);
	}
	sched_unpin();
}
#else /* !SMP */
/*
 * Normal, non-SMP, invalidation functions.
 */
void
pmap_invalidate_page(pmap_t pmap, vm_offset_t va)
{
	struct invpcid_descr d;
	uint64_t kcr3, ucr3;
	uint32_t pcid;

	if (pmap->pm_type == PT_RVI || pmap->pm_type == PT_EPT) {
		pmap->pm_eptgen++;
		return;
	}
	KASSERT(pmap->pm_type == PT_X86,
	    ("pmap_invalidate_range: unknown type %d", pmap->pm_type));

	if (pmap == kernel_pmap || pmap == PCPU_GET(curpmap)) {
		invlpg(va);
		if (pmap == PCPU_GET(curpmap) && pmap_pcid_enabled &&
		    pmap->pm_ucr3 != PMAP_NO_CR3) {
			critical_enter();
			pcid = pmap->pm_pcids[0].pm_pcid;
			if (invpcid_works) {
				d.pcid = pcid | PMAP_PCID_USER_PT;
				d.pad = 0;
				d.addr = va;
				invpcid(&d, INVPCID_ADDR);
			} else {
				kcr3 = pmap->pm_cr3 | pcid | CR3_PCID_SAVE;
				ucr3 = pmap->pm_ucr3 | pcid |
				    PMAP_PCID_USER_PT | CR3_PCID_SAVE;
				pmap_pti_pcid_invlpg(ucr3, kcr3, va);
			}
			critical_exit();
		}
	} else if (pmap_pcid_enabled)
		pmap->pm_pcids[0].pm_gen = 0;
}

void
pmap_invalidate_range(pmap_t pmap, vm_offset_t sva, vm_offset_t eva)
{
	struct invpcid_descr d;
	vm_offset_t addr;
	uint64_t kcr3, ucr3;

	if (pmap->pm_type == PT_RVI || pmap->pm_type == PT_EPT) {
		pmap->pm_eptgen++;
		return;
	}
	KASSERT(pmap->pm_type == PT_X86,
	    ("pmap_invalidate_range: unknown type %d", pmap->pm_type));

	if (pmap == kernel_pmap || pmap == PCPU_GET(curpmap)) {
		for (addr = sva; addr < eva; addr += PAGE_SIZE)
			invlpg(addr);
		if (pmap == PCPU_GET(curpmap) && pmap_pcid_enabled &&
		    pmap->pm_ucr3 != PMAP_NO_CR3) {
			critical_enter();
			if (invpcid_works) {
				d.pcid = pmap->pm_pcids[0].pm_pcid |
				    PMAP_PCID_USER_PT;
				d.pad = 0;
				d.addr = sva;
				for (; d.addr < eva; d.addr += PAGE_SIZE)
					invpcid(&d, INVPCID_ADDR);
			} else {
				kcr3 = pmap->pm_cr3 | pmap->pm_pcids[0].
				    pm_pcid | CR3_PCID_SAVE;
				ucr3 = pmap->pm_ucr3 | pmap->pm_pcids[0].
				    pm_pcid | PMAP_PCID_USER_PT | CR3_PCID_SAVE;
				pmap_pti_pcid_invlrng(ucr3, kcr3, sva, eva);
			}
			critical_exit();
		}
	} else if (pmap_pcid_enabled) {
		pmap->pm_pcids[0].pm_gen = 0;
	}
}

void
pmap_invalidate_all(pmap_t pmap)
{
	struct invpcid_descr d;
	uint64_t kcr3, ucr3;

	if (pmap->pm_type == PT_RVI || pmap->pm_type == PT_EPT) {
		pmap->pm_eptgen++;
		return;
	}
	KASSERT(pmap->pm_type == PT_X86,
	    ("pmap_invalidate_all: unknown type %d", pmap->pm_type));

	if (pmap == kernel_pmap) {
		if (pmap_pcid_enabled && invpcid_works) {
			bzero(&d, sizeof(d));
			invpcid(&d, INVPCID_CTXGLOB);
		} else {
			invltlb_glob();
		}
	} else if (pmap == PCPU_GET(curpmap)) {
		if (pmap_pcid_enabled) {
			critical_enter();
			if (invpcid_works) {
				d.pcid = pmap->pm_pcids[0].pm_pcid;
				d.pad = 0;
				d.addr = 0;
				invpcid(&d, INVPCID_CTX);
				if (pmap->pm_ucr3 != PMAP_NO_CR3) {
					d.pcid |= PMAP_PCID_USER_PT;
					invpcid(&d, INVPCID_CTX);
				}
			} else {
				kcr3 = pmap->pm_cr3 | pmap->pm_pcids[0].pm_pcid;
				if (pmap->pm_ucr3 != PMAP_NO_CR3) {
					ucr3 = pmap->pm_ucr3 | pmap->pm_pcids[
					    0].pm_pcid | PMAP_PCID_USER_PT;
					pmap_pti_pcid_invalidate(ucr3, kcr3);
				} else
					load_cr3(kcr3);
			}
			critical_exit();
		} else {
			invltlb();
		}
	} else if (pmap_pcid_enabled) {
		pmap->pm_pcids[0].pm_gen = 0;
	}
}

PMAP_INLINE void
pmap_invalidate_cache(void)
{

	wbinvd();
}

static void
pmap_update_pde(pmap_t pmap, vm_offset_t va, pd_entry_t *pde, pd_entry_t newpde)
{

	pmap_update_pde_store(pmap, pde, newpde);
	if (pmap == kernel_pmap || pmap == PCPU_GET(curpmap))
		pmap_update_pde_invalidate(pmap, va, newpde);
	else
		pmap->pm_pcids[0].pm_gen = 0;
}
#endif /* !SMP */

static void
pmap_invalidate_pde_page(pmap_t pmap, vm_offset_t va, pd_entry_t pde)
{

	/*
	 * When the PDE has PG_PROMOTED set, the 2MB page mapping was created
	 * by a promotion that did not invalidate the 512 4KB page mappings
	 * that might exist in the TLB.  Consequently, at this point, the TLB
	 * may hold both 4KB and 2MB page mappings for the address range [va,
	 * va + NBPDR).  Therefore, the entire range must be invalidated here.
	 * In contrast, when PG_PROMOTED is clear, the TLB will not hold any
	 * 4KB page mappings for the address range [va, va + NBPDR), and so a
	 * single INVLPG suffices to invalidate the 2MB page mapping from the
	 * TLB.
	 */
	if ((pde & PG_PROMOTED) != 0)
		pmap_invalidate_range(pmap, va, va + NBPDR - 1);
	else
		pmap_invalidate_page(pmap, va);
}

DEFINE_IFUNC(, void, pmap_invalidate_cache_range,
    (vm_offset_t sva, vm_offset_t eva))
{

	if ((cpu_feature & CPUID_SS) != 0)
		return (pmap_invalidate_cache_range_selfsnoop);
	if ((cpu_feature & CPUID_CLFSH) != 0)
		return (pmap_force_invalidate_cache_range);
	return (pmap_invalidate_cache_range_all);
}

#define PMAP_CLFLUSH_THRESHOLD   (2 * 1024 * 1024)

static void
pmap_invalidate_cache_range_check_align(vm_offset_t sva, vm_offset_t eva)
{

	KASSERT((sva & PAGE_MASK) == 0,
	    ("pmap_invalidate_cache_range: sva not page-aligned"));
	KASSERT((eva & PAGE_MASK) == 0,
	    ("pmap_invalidate_cache_range: eva not page-aligned"));
}

static void
pmap_invalidate_cache_range_selfsnoop(vm_offset_t sva, vm_offset_t eva)
{

	pmap_invalidate_cache_range_check_align(sva, eva);
}

void
pmap_force_invalidate_cache_range(vm_offset_t sva, vm_offset_t eva)
{

	sva &= ~(vm_offset_t)(cpu_clflush_line_size - 1);

	/*
	 * XXX: Some CPUs fault, hang, or trash the local APIC
	 * registers if we use CLFLUSH on the local APIC range.  The
	 * local APIC is always uncached, so we don't need to flush
	 * for that range anyway.
	 */
	if (pmap_kextract(sva) == lapic_paddr)
		return;

	if ((cpu_stdext_feature & CPUID_STDEXT_CLFLUSHOPT) != 0) {
		/*
		 * Do per-cache line flush.  Use the sfence
		 * instruction to insure that previous stores are
		 * included in the write-back.  The processor
		 * propagates flush to other processors in the cache
		 * coherence domain.
		 */
		sfence();
		for (; sva < eva; sva += cpu_clflush_line_size)
			clflushopt(sva);
		sfence();
	} else {
		/*
		 * Writes are ordered by CLFLUSH on Intel CPUs.
		 */
		if (cpu_vendor_id != CPU_VENDOR_INTEL)
			mfence();
		for (; sva < eva; sva += cpu_clflush_line_size)
			clflush(sva);
		if (cpu_vendor_id != CPU_VENDOR_INTEL)
			mfence();
	}
}

static void
pmap_invalidate_cache_range_all(vm_offset_t sva, vm_offset_t eva)
{

	pmap_invalidate_cache_range_check_align(sva, eva);
	pmap_invalidate_cache();
}

/*
 * Remove the specified set of pages from the data and instruction caches.
 *
 * In contrast to pmap_invalidate_cache_range(), this function does not
 * rely on the CPU's self-snoop feature, because it is intended for use
 * when moving pages into a different cache domain.
 */
void
pmap_invalidate_cache_pages(vm_page_t *pages, int count)
{
	vm_offset_t daddr, eva;
	int i;
	bool useclflushopt;

	useclflushopt = (cpu_stdext_feature & CPUID_STDEXT_CLFLUSHOPT) != 0;
	if (count >= PMAP_CLFLUSH_THRESHOLD / PAGE_SIZE ||
	    ((cpu_feature & CPUID_CLFSH) == 0 && !useclflushopt))
		pmap_invalidate_cache();
	else {
		if (useclflushopt)
			sfence();
		else if (cpu_vendor_id != CPU_VENDOR_INTEL)
			mfence();
		for (i = 0; i < count; i++) {
			daddr = PHYS_TO_DMAP(VM_PAGE_TO_PHYS(pages[i]));
			eva = daddr + PAGE_SIZE;
			for (; daddr < eva; daddr += cpu_clflush_line_size) {
				if (useclflushopt)
					clflushopt(daddr);
				else
					clflush(daddr);
			}
		}
		if (useclflushopt)
			sfence();
		else if (cpu_vendor_id != CPU_VENDOR_INTEL)
			mfence();
	}
}

void
pmap_flush_cache_range(vm_offset_t sva, vm_offset_t eva)
{

	pmap_invalidate_cache_range_check_align(sva, eva);

	if ((cpu_stdext_feature & CPUID_STDEXT_CLWB) == 0) {
		pmap_force_invalidate_cache_range(sva, eva);
		return;
	}

	/* See comment in pmap_force_invalidate_cache_range(). */
	if (pmap_kextract(sva) == lapic_paddr)
		return;

	sfence();
	for (; sva < eva; sva += cpu_clflush_line_size)
		clwb(sva);
	sfence();
}

void
pmap_flush_cache_phys_range(vm_paddr_t spa, vm_paddr_t epa, vm_memattr_t mattr)
{
	pt_entry_t *pte;
	vm_offset_t vaddr;
	int error, pte_bits;

	KASSERT((spa & PAGE_MASK) == 0,
	    ("pmap_flush_cache_phys_range: spa not page-aligned"));
	KASSERT((epa & PAGE_MASK) == 0,
	    ("pmap_flush_cache_phys_range: epa not page-aligned"));

	if (spa < dmaplimit) {
		pmap_flush_cache_range(PHYS_TO_DMAP(spa), PHYS_TO_DMAP(MIN(
		    dmaplimit, epa)));
		if (dmaplimit >= epa)
			return;
		spa = dmaplimit;
	}

	pte_bits = pmap_cache_bits(kernel_pmap, mattr, 0) | X86_PG_RW |
	    X86_PG_V;
	error = vmem_alloc(kernel_arena, PAGE_SIZE, M_BESTFIT | M_WAITOK,
	    &vaddr);
	KASSERT(error == 0, ("vmem_alloc failed: %d", error));
	pte = vtopte(vaddr);
	for (; spa < epa; spa += PAGE_SIZE) {
		sched_pin();
		pte_store(pte, spa | pte_bits);
		invlpg(vaddr);
		/* XXXKIB sfences inside flush_cache_range are excessive */
		pmap_flush_cache_range(vaddr, vaddr + PAGE_SIZE);
		sched_unpin();
	}
	vmem_free(kernel_arena, vaddr, PAGE_SIZE);
}

/*
 *	Routine:	pmap_extract
 *	Function:
 *		Extract the physical page address associated
 *		with the given map/virtual_address pair.
 */
vm_paddr_t 
pmap_extract(pmap_t pmap, vm_offset_t va)
{
	pdp_entry_t *pdpe;
	pd_entry_t *pde;
	pt_entry_t *pte, PG_V;
	vm_paddr_t pa;

	pa = 0;
	PG_V = pmap_valid_bit(pmap);
	PMAP_LOCK(pmap);
	pdpe = pmap_pdpe(pmap, va);
	if (pdpe != NULL && (*pdpe & PG_V) != 0) {
		if ((*pdpe & PG_PS) != 0)
			pa = (*pdpe & PG_PS_FRAME) | (va & PDPMASK);
		else {
			pde = pmap_pdpe_to_pde(pdpe, va);
			if ((*pde & PG_V) != 0) {
				if ((*pde & PG_PS) != 0) {
					pa = (*pde & PG_PS_FRAME) |
					    (va & PDRMASK);
				} else {
					pte = pmap_pde_to_pte(pde, va);
					pa = (*pte & PG_FRAME) |
					    (va & PAGE_MASK);
				}
			}
		}
	}
	PMAP_UNLOCK(pmap);
	return (pa);
}

/*
 *	Routine:	pmap_extract_and_hold
 *	Function:
 *		Atomically extract and hold the physical page
 *		with the given pmap and virtual address pair
 *		if that mapping permits the given protection.
 */
vm_page_t
pmap_extract_and_hold(pmap_t pmap, vm_offset_t va, vm_prot_t prot)
{
	pd_entry_t pde, *pdep;
	pt_entry_t pte, PG_RW, PG_V;
	vm_page_t m;

	m = NULL;
	PG_RW = pmap_rw_bit(pmap);
	PG_V = pmap_valid_bit(pmap);

	PMAP_LOCK(pmap);
	pdep = pmap_pde(pmap, va);
	if (pdep != NULL && (pde = *pdep)) {
		if (pde & PG_PS) {
			if ((pde & PG_RW) != 0 || (prot & VM_PROT_WRITE) == 0)
				m = PHYS_TO_VM_PAGE((pde & PG_PS_FRAME) |
				    (va & PDRMASK));
		} else {
			pte = *pmap_pde_to_pte(pdep, va);
			if ((pte & PG_V) != 0 &&
			    ((pte & PG_RW) != 0 || (prot & VM_PROT_WRITE) == 0))
				m = PHYS_TO_VM_PAGE(pte & PG_FRAME);
		}
		if (m != NULL && !vm_page_wire_mapped(m))
			m = NULL;
	}
	PMAP_UNLOCK(pmap);
	return (m);
}

vm_paddr_t
pmap_kextract(vm_offset_t va)
{
	pd_entry_t pde;
	vm_paddr_t pa;

	if (va >= DMAP_MIN_ADDRESS && va < DMAP_MAX_ADDRESS) {
		pa = DMAP_TO_PHYS(va);
	} else if (PMAP_ADDRESS_IN_LARGEMAP(va)) {
		pa = pmap_large_map_kextract(va);
	} else {
		pde = *vtopde(va);
		if (pde & PG_PS) {
			pa = (pde & PG_PS_FRAME) | (va & PDRMASK);
		} else {
			/*
			 * Beware of a concurrent promotion that changes the
			 * PDE at this point!  For example, vtopte() must not
			 * be used to access the PTE because it would use the
			 * new PDE.  It is, however, safe to use the old PDE
			 * because the page table page is preserved by the
			 * promotion.
			 */
			pa = *pmap_pde_to_pte(&pde, va);
			pa = (pa & PG_FRAME) | (va & PAGE_MASK);
		}
	}
	return (pa);
}

/***************************************************
 * Low level mapping routines.....
 ***************************************************/

/*
 * Add a wired page to the kva.
 * Note: not SMP coherent.
 */
PMAP_INLINE void 
pmap_kenter(vm_offset_t va, vm_paddr_t pa)
{
	pt_entry_t *pte;

	pte = vtopte(va);
	pte_store(pte, pa | X86_PG_RW | X86_PG_V | pg_g | pg_nx);
}

static __inline void
pmap_kenter_attr(vm_offset_t va, vm_paddr_t pa, int mode)
{
	pt_entry_t *pte;
	int cache_bits;

	pte = vtopte(va);
	cache_bits = pmap_cache_bits(kernel_pmap, mode, 0);
	pte_store(pte, pa | X86_PG_RW | X86_PG_V | pg_g | pg_nx | cache_bits);
}

/*
 * Remove a page from the kernel pagetables.
 * Note: not SMP coherent.
 */
PMAP_INLINE void
pmap_kremove(vm_offset_t va)
{
	pt_entry_t *pte;

	pte = vtopte(va);
	pte_clear(pte);
}

/*
 *	Used to map a range of physical addresses into kernel
 *	virtual address space.
 *
 *	The value passed in '*virt' is a suggested virtual address for
 *	the mapping. Architectures which can support a direct-mapped
 *	physical to virtual region can return the appropriate address
 *	within that region, leaving '*virt' unchanged. Other
 *	architectures should map the pages starting at '*virt' and
 *	update '*virt' with the first usable address after the mapped
 *	region.
 */
vm_offset_t
pmap_map(vm_offset_t *virt, vm_paddr_t start, vm_paddr_t end, int prot)
{
	return PHYS_TO_DMAP(start);
}


/*
 * Add a list of wired pages to the kva
 * this routine is only used for temporary
 * kernel mappings that do not need to have
 * page modification or references recorded.
 * Note that old mappings are simply written
 * over.  The page *must* be wired.
 * Note: SMP coherent.  Uses a ranged shootdown IPI.
 */
void
pmap_qenter(vm_offset_t sva, vm_page_t *ma, int count)
{
	pt_entry_t *endpte, oldpte, pa, *pte;
	vm_page_t m;
	int cache_bits;

	oldpte = 0;
	pte = vtopte(sva);
	endpte = pte + count;
	while (pte < endpte) {
		m = *ma++;
		cache_bits = pmap_cache_bits(kernel_pmap, m->md.pat_mode, 0);
		pa = VM_PAGE_TO_PHYS(m) | cache_bits;
		if ((*pte & (PG_FRAME | X86_PG_PTE_CACHE)) != pa) {
			oldpte |= *pte;
			pte_store(pte, pa | pg_g | pg_nx | X86_PG_RW | X86_PG_V);
		}
		pte++;
	}
	if (__predict_false((oldpte & X86_PG_V) != 0))
		pmap_invalidate_range(kernel_pmap, sva, sva + count *
		    PAGE_SIZE);
}

/*
 * This routine tears out page mappings from the
 * kernel -- it is meant only for temporary mappings.
 * Note: SMP coherent.  Uses a ranged shootdown IPI.
 */
void
pmap_qremove(vm_offset_t sva, int count)
{
	vm_offset_t va;

	va = sva;
	while (count-- > 0) {
		KASSERT(va >= VM_MIN_KERNEL_ADDRESS, ("usermode va %lx", va));
		pmap_kremove(va);
		va += PAGE_SIZE;
	}
	pmap_invalidate_range(kernel_pmap, sva, va);
}

/***************************************************
 * Page table page management routines.....
 ***************************************************/
/*
 * Schedule the specified unused page table page to be freed.  Specifically,
 * add the page to the specified list of pages that will be released to the
 * physical memory manager after the TLB has been updated.
 */
static __inline void
pmap_add_delayed_free_list(vm_page_t m, struct spglist *free,
    boolean_t set_PG_ZERO)
{

	if (set_PG_ZERO)
		m->flags |= PG_ZERO;
	else
		m->flags &= ~PG_ZERO;
	SLIST_INSERT_HEAD(free, m, plinks.s.ss);
}
	
/*
 * Inserts the specified page table page into the specified pmap's collection
 * of idle page table pages.  Each of a pmap's page table pages is responsible
 * for mapping a distinct range of virtual addresses.  The pmap's collection is
 * ordered by this virtual address range.
 *
 * If "promoted" is false, then the page table page "mpte" must be zero filled.
 */
static __inline int
pmap_insert_pt_page(pmap_t pmap, vm_page_t mpte, bool promoted)
{

	PMAP_LOCK_ASSERT(pmap, MA_OWNED);
	mpte->valid = promoted ? VM_PAGE_BITS_ALL : 0;
	return (vm_radix_insert(&pmap->pm_root, mpte));
}

/*
 * Removes the page table page mapping the specified virtual address from the
 * specified pmap's collection of idle page table pages, and returns it.
 * Otherwise, returns NULL if there is no page table page corresponding to the
 * specified virtual address.
 */
static __inline vm_page_t
pmap_remove_pt_page(pmap_t pmap, vm_offset_t va)
{

	PMAP_LOCK_ASSERT(pmap, MA_OWNED);
	return (vm_radix_remove(&pmap->pm_root, pmap_pde_pindex(va)));
}

/*
 * Decrements a page table page's reference count, which is used to record the
 * number of valid page table entries within the page.  If the reference count
 * drops to zero, then the page table page is unmapped.  Returns TRUE if the
 * page table page was unmapped and FALSE otherwise.
 */
static inline boolean_t
pmap_unwire_ptp(pmap_t pmap, vm_offset_t va, vm_page_t m, struct spglist *free)
{

	--m->ref_count;
	if (m->ref_count == 0) {
		_pmap_unwire_ptp(pmap, va, m, free);
		return (TRUE);
	} else
		return (FALSE);
}

static void
_pmap_unwire_ptp(pmap_t pmap, vm_offset_t va, vm_page_t m, struct spglist *free)
{

	PMAP_LOCK_ASSERT(pmap, MA_OWNED);
	/*
	 * unmap the page table page
	 */
	if (m->pindex >= (NUPDE + NUPDPE)) {
		/* PDP page */
		pml4_entry_t *pml4;
		pml4 = pmap_pml4e(pmap, va);
		*pml4 = 0;
		if (pmap->pm_pml4u != NULL && va <= VM_MAXUSER_ADDRESS) {
			pml4 = &pmap->pm_pml4u[pmap_pml4e_index(va)];
			*pml4 = 0;
		}
	} else if (m->pindex >= NUPDE) {
		/* PD page */
		pdp_entry_t *pdp;
		pdp = pmap_pdpe(pmap, va);
		*pdp = 0;
	} else {
		/* PTE page */
		pd_entry_t *pd;
		pd = pmap_pde(pmap, va);
		*pd = 0;
	}
	pmap_resident_count_dec(pmap, 1);
	if (m->pindex < NUPDE) {
		/* We just released a PT, unhold the matching PD */
		vm_page_t pdpg;

		pdpg = PHYS_TO_VM_PAGE(*pmap_pdpe(pmap, va) & PG_FRAME);
		pmap_unwire_ptp(pmap, va, pdpg, free);
	}
	if (m->pindex >= NUPDE && m->pindex < (NUPDE + NUPDPE)) {
		/* We just released a PD, unhold the matching PDP */
		vm_page_t pdppg;

		pdppg = PHYS_TO_VM_PAGE(*pmap_pml4e(pmap, va) & PG_FRAME);
		pmap_unwire_ptp(pmap, va, pdppg, free);
	}

	/* 
	 * Put page on a list so that it is released after
	 * *ALL* TLB shootdown is done
	 */
	pmap_add_delayed_free_list(m, free, TRUE);
}

/*
 * After removing a page table entry, this routine is used to
 * conditionally free the page, and manage the reference count.
 */
static int
pmap_unuse_pt(pmap_t pmap, vm_offset_t va, pd_entry_t ptepde,
    struct spglist *free)
{
	vm_page_t mpte;

	if (va >= VM_MAXUSER_ADDRESS)
		return (0);
	KASSERT(ptepde != 0, ("pmap_unuse_pt: ptepde != 0"));
	mpte = PHYS_TO_VM_PAGE(ptepde & PG_FRAME);
	return (pmap_unwire_ptp(pmap, va, mpte, free));
}

void
pmap_pinit0(pmap_t pmap)
{
	struct proc *p;
	struct thread *td;
	int i;

	PMAP_LOCK_INIT(pmap);
	pmap->pm_pml4 = (pml4_entry_t *)PHYS_TO_DMAP(KPML4phys);
	pmap->pm_pml4u = NULL;
	pmap->pm_cr3 = KPML4phys;
	/* hack to keep pmap_pti_pcid_invalidate() alive */
	pmap->pm_ucr3 = PMAP_NO_CR3;
	pmap->pm_root.rt_root = 0;
	CPU_ZERO(&pmap->pm_active);
	TAILQ_INIT(&pmap->pm_pvchunk);
	bzero(&pmap->pm_stats, sizeof pmap->pm_stats);
	pmap->pm_flags = pmap_flags;
	CPU_FOREACH(i) {
		pmap->pm_pcids[i].pm_pcid = PMAP_PCID_KERN + 1;
		pmap->pm_pcids[i].pm_gen = 1;
	}
	pmap_activate_boot(pmap);
	td = curthread;
	if (pti) {
		p = td->td_proc;
		PROC_LOCK(p);
		p->p_md.md_flags |= P_MD_KPTI;
		PROC_UNLOCK(p);
	}
	pmap_thread_init_invl_gen(td);

	if ((cpu_stdext_feature2 & CPUID_STDEXT2_PKU) != 0) {
		pmap_pkru_ranges_zone = uma_zcreate("pkru ranges",
		    sizeof(struct pmap_pkru_range), NULL, NULL, NULL, NULL,
		    UMA_ALIGN_PTR, 0);
	}
}

void
pmap_pinit_pml4(vm_page_t pml4pg)
{
	pml4_entry_t *pm_pml4;
	int i;

	pm_pml4 = (pml4_entry_t *)PHYS_TO_DMAP(VM_PAGE_TO_PHYS(pml4pg));

	/* Wire in kernel global address entries. */
	for (i = 0; i < NKPML4E; i++) {
		pm_pml4[KPML4BASE + i] = (KPDPphys + ptoa(i)) | X86_PG_RW |
		    X86_PG_V;
	}
	for (i = 0; i < ndmpdpphys; i++) {
		pm_pml4[DMPML4I + i] = (DMPDPphys + ptoa(i)) | X86_PG_RW |
		    X86_PG_V;
	}

	/* install self-referential address mapping entry(s) */
	pm_pml4[PML4PML4I] = VM_PAGE_TO_PHYS(pml4pg) | X86_PG_V | X86_PG_RW |
	    X86_PG_A | X86_PG_M;

	/* install large map entries if configured */
	for (i = 0; i < lm_ents; i++)
		pm_pml4[LMSPML4I + i] = kernel_pmap->pm_pml4[LMSPML4I + i];
}

static void
pmap_pinit_pml4_pti(vm_page_t pml4pg)
{
	pml4_entry_t *pm_pml4;
	int i;

	pm_pml4 = (pml4_entry_t *)PHYS_TO_DMAP(VM_PAGE_TO_PHYS(pml4pg));
	for (i = 0; i < NPML4EPG; i++)
		pm_pml4[i] = pti_pml4[i];
}

/*
 * Initialize a preallocated and zeroed pmap structure,
 * such as one in a vmspace structure.
 */
int
pmap_pinit_type(pmap_t pmap, enum pmap_type pm_type, int flags)
{
	vm_page_t pml4pg, pml4pgu;
	vm_paddr_t pml4phys;
	int i;

	/*
	 * allocate the page directory page
	 */
	pml4pg = vm_page_alloc(NULL, 0, VM_ALLOC_NORMAL | VM_ALLOC_NOOBJ |
	    VM_ALLOC_WIRED | VM_ALLOC_ZERO | VM_ALLOC_WAITOK);

	pml4phys = VM_PAGE_TO_PHYS(pml4pg);
	pmap->pm_pml4 = (pml4_entry_t *)PHYS_TO_DMAP(pml4phys);
	CPU_FOREACH(i) {
		pmap->pm_pcids[i].pm_pcid = PMAP_PCID_NONE;
		pmap->pm_pcids[i].pm_gen = 0;
	}
	pmap->pm_cr3 = PMAP_NO_CR3;	/* initialize to an invalid value */
	pmap->pm_ucr3 = PMAP_NO_CR3;
	pmap->pm_pml4u = NULL;

	pmap->pm_type = pm_type;
	if ((pml4pg->flags & PG_ZERO) == 0)
		pagezero(pmap->pm_pml4);

	/*
	 * Do not install the host kernel mappings in the nested page
	 * tables. These mappings are meaningless in the guest physical
	 * address space.
	 * Install minimal kernel mappings in PTI case.
	 */
	if (pm_type == PT_X86) {
		pmap->pm_cr3 = pml4phys;
		pmap_pinit_pml4(pml4pg);
		if ((curproc->p_md.md_flags & P_MD_KPTI) != 0) {
			pml4pgu = vm_page_alloc(NULL, 0, VM_ALLOC_NORMAL |
			    VM_ALLOC_NOOBJ | VM_ALLOC_WIRED | VM_ALLOC_WAITOK);
			pmap->pm_pml4u = (pml4_entry_t *)PHYS_TO_DMAP(
			    VM_PAGE_TO_PHYS(pml4pgu));
			pmap_pinit_pml4_pti(pml4pgu);
			pmap->pm_ucr3 = VM_PAGE_TO_PHYS(pml4pgu);
		}
		if ((cpu_stdext_feature2 & CPUID_STDEXT2_PKU) != 0) {
			rangeset_init(&pmap->pm_pkru, pkru_dup_range,
			    pkru_free_range, pmap, M_NOWAIT);
		}
	}

	pmap->pm_root.rt_root = 0;
	CPU_ZERO(&pmap->pm_active);
	TAILQ_INIT(&pmap->pm_pvchunk);
	bzero(&pmap->pm_stats, sizeof pmap->pm_stats);
	pmap->pm_flags = flags;
	pmap->pm_eptgen = 0;

	return (1);
}

int
pmap_pinit(pmap_t pmap)
{

	return (pmap_pinit_type(pmap, PT_X86, pmap_flags));
}

/*
 * This routine is called if the desired page table page does not exist.
 *
 * If page table page allocation fails, this routine may sleep before
 * returning NULL.  It sleeps only if a lock pointer was given.
 *
 * Note: If a page allocation fails at page table level two or three,
 * one or two pages may be held during the wait, only to be released
 * afterwards.  This conservative approach is easily argued to avoid
 * race conditions.
 */
static vm_page_t
_pmap_allocpte(pmap_t pmap, vm_pindex_t ptepindex, struct rwlock **lockp)
{
	vm_page_t m, pdppg, pdpg;
	pt_entry_t PG_A, PG_M, PG_RW, PG_V;

	PMAP_LOCK_ASSERT(pmap, MA_OWNED);

	PG_A = pmap_accessed_bit(pmap);
	PG_M = pmap_modified_bit(pmap);
	PG_V = pmap_valid_bit(pmap);
	PG_RW = pmap_rw_bit(pmap);

	/*
	 * Allocate a page table page.
	 */
	if ((m = vm_page_alloc(NULL, ptepindex, VM_ALLOC_NOOBJ |
	    VM_ALLOC_WIRED | VM_ALLOC_ZERO)) == NULL) {
		if (lockp != NULL) {
			RELEASE_PV_LIST_LOCK(lockp);
			PMAP_UNLOCK(pmap);
			PMAP_ASSERT_NOT_IN_DI();
			vm_wait(NULL);
			PMAP_LOCK(pmap);
		}

		/*
		 * Indicate the need to retry.  While waiting, the page table
		 * page may have been allocated.
		 */
		return (NULL);
	}
	if ((m->flags & PG_ZERO) == 0)
		pmap_zero_page(m);

	/*
	 * Map the pagetable page into the process address space, if
	 * it isn't already there.
	 */

	if (ptepindex >= (NUPDE + NUPDPE)) {
		pml4_entry_t *pml4, *pml4u;
		vm_pindex_t pml4index;

		/* Wire up a new PDPE page */
		pml4index = ptepindex - (NUPDE + NUPDPE);
		pml4 = &pmap->pm_pml4[pml4index];
		*pml4 = VM_PAGE_TO_PHYS(m) | PG_U | PG_RW | PG_V | PG_A | PG_M;
		if (pmap->pm_pml4u != NULL && pml4index < NUPML4E) {
			/*
			 * PTI: Make all user-space mappings in the
			 * kernel-mode page table no-execute so that
			 * we detect any programming errors that leave
			 * the kernel-mode page table active on return
			 * to user space.
			 */
			if (pmap->pm_ucr3 != PMAP_NO_CR3)
				*pml4 |= pg_nx;

			pml4u = &pmap->pm_pml4u[pml4index];
			*pml4u = VM_PAGE_TO_PHYS(m) | PG_U | PG_RW | PG_V |
			    PG_A | PG_M;
		}

	} else if (ptepindex >= NUPDE) {
		vm_pindex_t pml4index;
		vm_pindex_t pdpindex;
		pml4_entry_t *pml4;
		pdp_entry_t *pdp;

		/* Wire up a new PDE page */
		pdpindex = ptepindex - NUPDE;
		pml4index = pdpindex >> NPML4EPGSHIFT;

		pml4 = &pmap->pm_pml4[pml4index];
		if ((*pml4 & PG_V) == 0) {
			/* Have to allocate a new pdp, recurse */
			if (_pmap_allocpte(pmap, NUPDE + NUPDPE + pml4index,
			    lockp) == NULL) {
				vm_page_unwire_noq(m);
				vm_page_free_zero(m);
				return (NULL);
			}
		} else {
			/* Add reference to pdp page */
			pdppg = PHYS_TO_VM_PAGE(*pml4 & PG_FRAME);
			pdppg->ref_count++;
		}
		pdp = (pdp_entry_t *)PHYS_TO_DMAP(*pml4 & PG_FRAME);

		/* Now find the pdp page */
		pdp = &pdp[pdpindex & ((1ul << NPDPEPGSHIFT) - 1)];
		*pdp = VM_PAGE_TO_PHYS(m) | PG_U | PG_RW | PG_V | PG_A | PG_M;

	} else {
		vm_pindex_t pml4index;
		vm_pindex_t pdpindex;
		pml4_entry_t *pml4;
		pdp_entry_t *pdp;
		pd_entry_t *pd;

		/* Wire up a new PTE page */
		pdpindex = ptepindex >> NPDPEPGSHIFT;
		pml4index = pdpindex >> NPML4EPGSHIFT;

		/* First, find the pdp and check that its valid. */
		pml4 = &pmap->pm_pml4[pml4index];
		if ((*pml4 & PG_V) == 0) {
			/* Have to allocate a new pd, recurse */
			if (_pmap_allocpte(pmap, NUPDE + pdpindex,
			    lockp) == NULL) {
				vm_page_unwire_noq(m);
				vm_page_free_zero(m);
				return (NULL);
			}
			pdp = (pdp_entry_t *)PHYS_TO_DMAP(*pml4 & PG_FRAME);
			pdp = &pdp[pdpindex & ((1ul << NPDPEPGSHIFT) - 1)];
		} else {
			pdp = (pdp_entry_t *)PHYS_TO_DMAP(*pml4 & PG_FRAME);
			pdp = &pdp[pdpindex & ((1ul << NPDPEPGSHIFT) - 1)];
			if ((*pdp & PG_V) == 0) {
				/* Have to allocate a new pd, recurse */
				if (_pmap_allocpte(pmap, NUPDE + pdpindex,
				    lockp) == NULL) {
					vm_page_unwire_noq(m);
					vm_page_free_zero(m);
					return (NULL);
				}
			} else {
				/* Add reference to the pd page */
				pdpg = PHYS_TO_VM_PAGE(*pdp & PG_FRAME);
				pdpg->ref_count++;
			}
		}
		pd = (pd_entry_t *)PHYS_TO_DMAP(*pdp & PG_FRAME);

		/* Now we know where the page directory page is */
		pd = &pd[ptepindex & ((1ul << NPDEPGSHIFT) - 1)];
		*pd = VM_PAGE_TO_PHYS(m) | PG_U | PG_RW | PG_V | PG_A | PG_M;
	}

	pmap_resident_count_inc(pmap, 1);

	return (m);
}

static vm_page_t
pmap_allocpde(pmap_t pmap, vm_offset_t va, struct rwlock **lockp)
{
	vm_pindex_t pdpindex, ptepindex;
	pdp_entry_t *pdpe, PG_V;
	vm_page_t pdpg;

	PG_V = pmap_valid_bit(pmap);

retry:
	pdpe = pmap_pdpe(pmap, va);
	if (pdpe != NULL && (*pdpe & PG_V) != 0) {
		/* Add a reference to the pd page. */
		pdpg = PHYS_TO_VM_PAGE(*pdpe & PG_FRAME);
		pdpg->ref_count++;
	} else {
		/* Allocate a pd page. */
		ptepindex = pmap_pde_pindex(va);
		pdpindex = ptepindex >> NPDPEPGSHIFT;
		pdpg = _pmap_allocpte(pmap, NUPDE + pdpindex, lockp);
		if (pdpg == NULL && lockp != NULL)
			goto retry;
	}
	return (pdpg);
}

static vm_page_t
pmap_allocpte(pmap_t pmap, vm_offset_t va, struct rwlock **lockp)
{
	vm_pindex_t ptepindex;
	pd_entry_t *pd, PG_V;
	vm_page_t m;

	PG_V = pmap_valid_bit(pmap);

	/*
	 * Calculate pagetable page index
	 */
	ptepindex = pmap_pde_pindex(va);
retry:
	/*
	 * Get the page directory entry
	 */
	pd = pmap_pde(pmap, va);

	/*
	 * This supports switching from a 2MB page to a
	 * normal 4K page.
	 */
	if (pd != NULL && (*pd & (PG_PS | PG_V)) == (PG_PS | PG_V)) {
		if (!pmap_demote_pde_locked(pmap, pd, va, lockp)) {
			/*
			 * Invalidation of the 2MB page mapping may have caused
			 * the deallocation of the underlying PD page.
			 */
			pd = NULL;
		}
	}

	/*
	 * If the page table page is mapped, we just increment the
	 * hold count, and activate it.
	 */
	if (pd != NULL && (*pd & PG_V) != 0) {
		m = PHYS_TO_VM_PAGE(*pd & PG_FRAME);
		m->ref_count++;
	} else {
		/*
		 * Here if the pte page isn't mapped, or if it has been
		 * deallocated.
		 */
		m = _pmap_allocpte(pmap, ptepindex, lockp);
		if (m == NULL && lockp != NULL)
			goto retry;
	}
	return (m);
}


/***************************************************
 * Pmap allocation/deallocation routines.
 ***************************************************/

/*
 * Release any resources held by the given physical map.
 * Called when a pmap initialized by pmap_pinit is being released.
 * Should only be called if the map contains no valid mappings.
 */
void
pmap_release(pmap_t pmap)
{
	vm_page_t m;
	int i;

	KASSERT(pmap->pm_stats.resident_count == 0,
	    ("pmap_release: pmap resident count %ld != 0",
	    pmap->pm_stats.resident_count));
	KASSERT(vm_radix_is_empty(&pmap->pm_root),
	    ("pmap_release: pmap has reserved page table page(s)"));
	KASSERT(CPU_EMPTY(&pmap->pm_active),
	    ("releasing active pmap %p", pmap));

	m = PHYS_TO_VM_PAGE(DMAP_TO_PHYS((vm_offset_t)pmap->pm_pml4));

	for (i = 0; i < NKPML4E; i++)	/* KVA */
		pmap->pm_pml4[KPML4BASE + i] = 0;
	for (i = 0; i < ndmpdpphys; i++)/* Direct Map */
		pmap->pm_pml4[DMPML4I + i] = 0;
	pmap->pm_pml4[PML4PML4I] = 0;	/* Recursive Mapping */
	for (i = 0; i < lm_ents; i++)	/* Large Map */
		pmap->pm_pml4[LMSPML4I + i] = 0;

	vm_page_unwire_noq(m);
	vm_page_free_zero(m);

	if (pmap->pm_pml4u != NULL) {
		m = PHYS_TO_VM_PAGE(DMAP_TO_PHYS((vm_offset_t)pmap->pm_pml4u));
		vm_page_unwire_noq(m);
		vm_page_free(m);
	}
	if (pmap->pm_type == PT_X86 &&
	    (cpu_stdext_feature2 & CPUID_STDEXT2_PKU) != 0)
		rangeset_fini(&pmap->pm_pkru);
}

static int
kvm_size(SYSCTL_HANDLER_ARGS)
{
	unsigned long ksize = VM_MAX_KERNEL_ADDRESS - VM_MIN_KERNEL_ADDRESS;

	return sysctl_handle_long(oidp, &ksize, 0, req);
}
SYSCTL_PROC(_vm, OID_AUTO, kvm_size, CTLTYPE_LONG|CTLFLAG_RD, 
    0, 0, kvm_size, "LU", "Size of KVM");

static int
kvm_free(SYSCTL_HANDLER_ARGS)
{
	unsigned long kfree = VM_MAX_KERNEL_ADDRESS - kernel_vm_end;

	return sysctl_handle_long(oidp, &kfree, 0, req);
}
SYSCTL_PROC(_vm, OID_AUTO, kvm_free, CTLTYPE_LONG|CTLFLAG_RD, 
    0, 0, kvm_free, "LU", "Amount of KVM free");

/*
 * Allocate physical memory for the vm_page array and map it into KVA,
 * attempting to back the vm_pages with domain-local memory.
 */
void
pmap_page_array_startup(long pages)
{
	pdp_entry_t *pdpe;
	pd_entry_t *pde, newpdir;
	vm_offset_t va, start, end;
	vm_paddr_t pa;
	long pfn;
	int domain, i;

	vm_page_array_size = pages;

	start = va = VM_MIN_KERNEL_ADDRESS;
	end = va + pages * sizeof(struct vm_page);
	while (va < end) {
		pfn = first_page + (va - start) / sizeof(struct vm_page);
		domain = _vm_phys_domain(ptoa(pfn));
		pdpe = pmap_pdpe(kernel_pmap, va);
		if ((*pdpe & X86_PG_V) == 0) {
			pa = vm_phys_early_alloc(domain, PAGE_SIZE);
			dump_add_page(pa);
			pagezero((void *)PHYS_TO_DMAP(pa));
			*pdpe = (pdp_entry_t)(pa | X86_PG_V | X86_PG_RW |
			    X86_PG_A | X86_PG_M);
		}
		pde = pmap_pdpe_to_pde(pdpe, va);
		if ((*pde & X86_PG_V) != 0)
			panic("Unexpected pde");
		pa = vm_phys_early_alloc(domain, NBPDR);
		for (i = 0; i < NPDEPG; i++)
			dump_add_page(pa + i * PAGE_SIZE);
		newpdir = (pd_entry_t)(pa | X86_PG_V | X86_PG_RW | X86_PG_A |
		    X86_PG_M | PG_PS | pg_g | pg_nx);
		pde_store(pde, newpdir);
		va += NBPDR;
	}
	vm_page_array = (vm_page_t)start;
}

/*
 * grow the number of kernel page table entries, if needed
 */
void
pmap_growkernel(vm_offset_t addr)
{
	vm_paddr_t paddr;
	vm_page_t nkpg;
	pd_entry_t *pde, newpdir;
	pdp_entry_t *pdpe;

	mtx_assert(&kernel_map->system_mtx, MA_OWNED);

	/*
	 * Return if "addr" is within the range of kernel page table pages
	 * that were preallocated during pmap bootstrap.  Moreover, leave
	 * "kernel_vm_end" and the kernel page table as they were.
	 *
	 * The correctness of this action is based on the following
	 * argument: vm_map_insert() allocates contiguous ranges of the
	 * kernel virtual address space.  It calls this function if a range
	 * ends after "kernel_vm_end".  If the kernel is mapped between
	 * "kernel_vm_end" and "addr", then the range cannot begin at
	 * "kernel_vm_end".  In fact, its beginning address cannot be less
	 * than the kernel.  Thus, there is no immediate need to allocate
	 * any new kernel page table pages between "kernel_vm_end" and
	 * "KERNBASE".
	 */
	if (KERNBASE < addr && addr <= KERNBASE + nkpt * NBPDR)
		return;

	addr = roundup2(addr, NBPDR);
	if (addr - 1 >= vm_map_max(kernel_map))
		addr = vm_map_max(kernel_map);
	while (kernel_vm_end < addr) {
		pdpe = pmap_pdpe(kernel_pmap, kernel_vm_end);
		if ((*pdpe & X86_PG_V) == 0) {
			/* We need a new PDP entry */
			nkpg = vm_page_alloc(NULL, kernel_vm_end >> PDPSHIFT,
			    VM_ALLOC_INTERRUPT | VM_ALLOC_NOOBJ |
			    VM_ALLOC_WIRED | VM_ALLOC_ZERO);
			if (nkpg == NULL)
				panic("pmap_growkernel: no memory to grow kernel");
			if ((nkpg->flags & PG_ZERO) == 0)
				pmap_zero_page(nkpg);
			paddr = VM_PAGE_TO_PHYS(nkpg);
			*pdpe = (pdp_entry_t)(paddr | X86_PG_V | X86_PG_RW |
			    X86_PG_A | X86_PG_M);
			continue; /* try again */
		}
		pde = pmap_pdpe_to_pde(pdpe, kernel_vm_end);
		if ((*pde & X86_PG_V) != 0) {
			kernel_vm_end = (kernel_vm_end + NBPDR) & ~PDRMASK;
			if (kernel_vm_end - 1 >= vm_map_max(kernel_map)) {
				kernel_vm_end = vm_map_max(kernel_map);
				break;                       
			}
			continue;
		}

		nkpg = vm_page_alloc(NULL, pmap_pde_pindex(kernel_vm_end),
		    VM_ALLOC_INTERRUPT | VM_ALLOC_NOOBJ | VM_ALLOC_WIRED |
		    VM_ALLOC_ZERO);
		if (nkpg == NULL)
			panic("pmap_growkernel: no memory to grow kernel");
		if ((nkpg->flags & PG_ZERO) == 0)
			pmap_zero_page(nkpg);
		paddr = VM_PAGE_TO_PHYS(nkpg);
		newpdir = paddr | X86_PG_V | X86_PG_RW | X86_PG_A | X86_PG_M;
		pde_store(pde, newpdir);

		kernel_vm_end = (kernel_vm_end + NBPDR) & ~PDRMASK;
		if (kernel_vm_end - 1 >= vm_map_max(kernel_map)) {
			kernel_vm_end = vm_map_max(kernel_map);
			break;                       
		}
	}
}


/***************************************************
 * page management routines.
 ***************************************************/

CTASSERT(sizeof(struct pv_chunk) == PAGE_SIZE);
CTASSERT(_NPCM == 3);
CTASSERT(_NPCPV == 168);

static __inline struct pv_chunk *
pv_to_chunk(pv_entry_t pv)
{

	return ((struct pv_chunk *)((uintptr_t)pv & ~(uintptr_t)PAGE_MASK));
}

#define PV_PMAP(pv) (pv_to_chunk(pv)->pc_pmap)

#define	PC_FREE0	0xfffffffffffffffful
#define	PC_FREE1	0xfffffffffffffffful
#define	PC_FREE2	0x000000fffffffffful

static const uint64_t pc_freemask[_NPCM] = { PC_FREE0, PC_FREE1, PC_FREE2 };

#ifdef PV_STATS
static int pc_chunk_count, pc_chunk_allocs, pc_chunk_frees, pc_chunk_tryfail;

SYSCTL_INT(_vm_pmap, OID_AUTO, pc_chunk_count, CTLFLAG_RD, &pc_chunk_count, 0,
	"Current number of pv entry chunks");
SYSCTL_INT(_vm_pmap, OID_AUTO, pc_chunk_allocs, CTLFLAG_RD, &pc_chunk_allocs, 0,
	"Current number of pv entry chunks allocated");
SYSCTL_INT(_vm_pmap, OID_AUTO, pc_chunk_frees, CTLFLAG_RD, &pc_chunk_frees, 0,
	"Current number of pv entry chunks frees");
SYSCTL_INT(_vm_pmap, OID_AUTO, pc_chunk_tryfail, CTLFLAG_RD, &pc_chunk_tryfail, 0,
	"Number of times tried to get a chunk page but failed.");

static long pv_entry_frees, pv_entry_allocs, pv_entry_count;
static int pv_entry_spare;

SYSCTL_LONG(_vm_pmap, OID_AUTO, pv_entry_frees, CTLFLAG_RD, &pv_entry_frees, 0,
	"Current number of pv entry frees");
SYSCTL_LONG(_vm_pmap, OID_AUTO, pv_entry_allocs, CTLFLAG_RD, &pv_entry_allocs, 0,
	"Current number of pv entry allocs");
SYSCTL_LONG(_vm_pmap, OID_AUTO, pv_entry_count, CTLFLAG_RD, &pv_entry_count, 0,
	"Current number of pv entries");
SYSCTL_INT(_vm_pmap, OID_AUTO, pv_entry_spare, CTLFLAG_RD, &pv_entry_spare, 0,
	"Current number of spare pv entries");
#endif

static void
reclaim_pv_chunk_leave_pmap(pmap_t pmap, pmap_t locked_pmap, bool start_di)
{

	if (pmap == NULL)
		return;
	pmap_invalidate_all(pmap);
	if (pmap != locked_pmap)
		PMAP_UNLOCK(pmap);
	if (start_di)
		pmap_delayed_invl_finish();
}

/*
 * We are in a serious low memory condition.  Resort to
 * drastic measures to free some pages so we can allocate
 * another pv entry chunk.
 *
 * Returns NULL if PV entries were reclaimed from the specified pmap.
 *
 * We do not, however, unmap 2mpages because subsequent accesses will
 * allocate per-page pv entries until repromotion occurs, thereby
 * exacerbating the shortage of free pv entries.
 */
static vm_page_t
reclaim_pv_chunk(pmap_t locked_pmap, struct rwlock **lockp)
{
	struct pv_chunk *pc, *pc_marker, *pc_marker_end;
	struct pv_chunk_header pc_marker_b, pc_marker_end_b;
	struct md_page *pvh;
	pd_entry_t *pde;
	pmap_t next_pmap, pmap;
	pt_entry_t *pte, tpte;
	pt_entry_t PG_G, PG_A, PG_M, PG_RW;
	pv_entry_t pv;
	vm_offset_t va;
	vm_page_t m, m_pc;
	struct spglist free;
	uint64_t inuse;
	int bit, field, freed;
	bool start_di;
	static int active_reclaims = 0;

	PMAP_LOCK_ASSERT(locked_pmap, MA_OWNED);
	KASSERT(lockp != NULL, ("reclaim_pv_chunk: lockp is NULL"));
	pmap = NULL;
	m_pc = NULL;
	PG_G = PG_A = PG_M = PG_RW = 0;
	SLIST_INIT(&free);
	bzero(&pc_marker_b, sizeof(pc_marker_b));
	bzero(&pc_marker_end_b, sizeof(pc_marker_end_b));
	pc_marker = (struct pv_chunk *)&pc_marker_b;
	pc_marker_end = (struct pv_chunk *)&pc_marker_end_b;

	/*
	 * A delayed invalidation block should already be active if
	 * pmap_advise() or pmap_remove() called this function by way
	 * of pmap_demote_pde_locked().
	 */
	start_di = pmap_not_in_di();

	mtx_lock(&pv_chunks_mutex);
	active_reclaims++;
	TAILQ_INSERT_HEAD(&pv_chunks, pc_marker, pc_lru);
	TAILQ_INSERT_TAIL(&pv_chunks, pc_marker_end, pc_lru);
	while ((pc = TAILQ_NEXT(pc_marker, pc_lru)) != pc_marker_end &&
	    SLIST_EMPTY(&free)) {
		next_pmap = pc->pc_pmap;
		if (next_pmap == NULL) {
			/*
			 * The next chunk is a marker.  However, it is
			 * not our marker, so active_reclaims must be
			 * > 1.  Consequently, the next_chunk code
			 * will not rotate the pv_chunks list.
			 */
			goto next_chunk;
		}
		mtx_unlock(&pv_chunks_mutex);

		/*
		 * A pv_chunk can only be removed from the pc_lru list
		 * when both pc_chunks_mutex is owned and the
		 * corresponding pmap is locked.
		 */
		if (pmap != next_pmap) {
			reclaim_pv_chunk_leave_pmap(pmap, locked_pmap,
			    start_di);
			pmap = next_pmap;
			/* Avoid deadlock and lock recursion. */
			if (pmap > locked_pmap) {
				RELEASE_PV_LIST_LOCK(lockp);
				PMAP_LOCK(pmap);
				if (start_di)
					pmap_delayed_invl_start();
				mtx_lock(&pv_chunks_mutex);
				continue;
			} else if (pmap != locked_pmap) {
				if (PMAP_TRYLOCK(pmap)) {
					if (start_di)
						pmap_delayed_invl_start();
					mtx_lock(&pv_chunks_mutex);
					continue;
				} else {
					pmap = NULL; /* pmap is not locked */
					mtx_lock(&pv_chunks_mutex);
					pc = TAILQ_NEXT(pc_marker, pc_lru);
					if (pc == NULL ||
					    pc->pc_pmap != next_pmap)
						continue;
					goto next_chunk;
				}
			} else if (start_di)
				pmap_delayed_invl_start();
			PG_G = pmap_global_bit(pmap);
			PG_A = pmap_accessed_bit(pmap);
			PG_M = pmap_modified_bit(pmap);
			PG_RW = pmap_rw_bit(pmap);
		}

		/*
		 * Destroy every non-wired, 4 KB page mapping in the chunk.
		 */
		freed = 0;
		for (field = 0; field < _NPCM; field++) {
			for (inuse = ~pc->pc_map[field] & pc_freemask[field];
			    inuse != 0; inuse &= ~(1UL << bit)) {
				bit = bsfq(inuse);
				pv = &pc->pc_pventry[field * 64 + bit];
				va = pv->pv_va;
				pde = pmap_pde(pmap, va);
				if ((*pde & PG_PS) != 0)
					continue;
				pte = pmap_pde_to_pte(pde, va);
				if ((*pte & PG_W) != 0)
					continue;
				tpte = pte_load_clear(pte);
				if ((tpte & PG_G) != 0)
					pmap_invalidate_page(pmap, va);
				m = PHYS_TO_VM_PAGE(tpte & PG_FRAME);
				if ((tpte & (PG_M | PG_RW)) == (PG_M | PG_RW))
					vm_page_dirty(m);
				if ((tpte & PG_A) != 0)
					vm_page_aflag_set(m, PGA_REFERENCED);
				CHANGE_PV_LIST_LOCK_TO_VM_PAGE(lockp, m);
				TAILQ_REMOVE(&m->md.pv_list, pv, pv_next);
				m->md.pv_gen++;
				if (TAILQ_EMPTY(&m->md.pv_list) &&
				    (m->flags & PG_FICTITIOUS) == 0) {
					pvh = pa_to_pvh(VM_PAGE_TO_PHYS(m));
					if (TAILQ_EMPTY(&pvh->pv_list)) {
						vm_page_aflag_clear(m,
						    PGA_WRITEABLE);
					}
				}
				pmap_delayed_invl_page(m);
				pc->pc_map[field] |= 1UL << bit;
				pmap_unuse_pt(pmap, va, *pde, &free);
				freed++;
			}
		}
		if (freed == 0) {
			mtx_lock(&pv_chunks_mutex);
			goto next_chunk;
		}
		/* Every freed mapping is for a 4 KB page. */
		pmap_resident_count_dec(pmap, freed);
		PV_STAT(atomic_add_long(&pv_entry_frees, freed));
		PV_STAT(atomic_add_int(&pv_entry_spare, freed));
		PV_STAT(atomic_subtract_long(&pv_entry_count, freed));
		TAILQ_REMOVE(&pmap->pm_pvchunk, pc, pc_list);
		if (pc->pc_map[0] == PC_FREE0 && pc->pc_map[1] == PC_FREE1 &&
		    pc->pc_map[2] == PC_FREE2) {
			PV_STAT(atomic_subtract_int(&pv_entry_spare, _NPCPV));
			PV_STAT(atomic_subtract_int(&pc_chunk_count, 1));
			PV_STAT(atomic_add_int(&pc_chunk_frees, 1));
			/* Entire chunk is free; return it. */
			m_pc = PHYS_TO_VM_PAGE(DMAP_TO_PHYS((vm_offset_t)pc));
			dump_drop_page(m_pc->phys_addr);
			mtx_lock(&pv_chunks_mutex);
			TAILQ_REMOVE(&pv_chunks, pc, pc_lru);
			break;
		}
		TAILQ_INSERT_HEAD(&pmap->pm_pvchunk, pc, pc_list);
		mtx_lock(&pv_chunks_mutex);
		/* One freed pv entry in locked_pmap is sufficient. */
		if (pmap == locked_pmap)
			break;
next_chunk:
		TAILQ_REMOVE(&pv_chunks, pc_marker, pc_lru);
		TAILQ_INSERT_AFTER(&pv_chunks, pc, pc_marker, pc_lru);
		if (active_reclaims == 1 && pmap != NULL) {
			/*
			 * Rotate the pv chunks list so that we do not
			 * scan the same pv chunks that could not be
			 * freed (because they contained a wired
			 * and/or superpage mapping) on every
			 * invocation of reclaim_pv_chunk().
			 */
			while ((pc = TAILQ_FIRST(&pv_chunks)) != pc_marker) {
				MPASS(pc->pc_pmap != NULL);
				TAILQ_REMOVE(&pv_chunks, pc, pc_lru);
				TAILQ_INSERT_TAIL(&pv_chunks, pc, pc_lru);
			}
		}
	}
	TAILQ_REMOVE(&pv_chunks, pc_marker, pc_lru);
	TAILQ_REMOVE(&pv_chunks, pc_marker_end, pc_lru);
	active_reclaims--;
	mtx_unlock(&pv_chunks_mutex);
	reclaim_pv_chunk_leave_pmap(pmap, locked_pmap, start_di);
	if (m_pc == NULL && !SLIST_EMPTY(&free)) {
		m_pc = SLIST_FIRST(&free);
		SLIST_REMOVE_HEAD(&free, plinks.s.ss);
		/* Recycle a freed page table page. */
		m_pc->ref_count = 1;
	}
	vm_page_free_pages_toq(&free, true);
	return (m_pc);
}

/*
 * free the pv_entry back to the free list
 */
static void
free_pv_entry(pmap_t pmap, pv_entry_t pv)
{
	struct pv_chunk *pc;
	int idx, field, bit;

	PMAP_LOCK_ASSERT(pmap, MA_OWNED);
	PV_STAT(atomic_add_long(&pv_entry_frees, 1));
	PV_STAT(atomic_add_int(&pv_entry_spare, 1));
	PV_STAT(atomic_subtract_long(&pv_entry_count, 1));
	pc = pv_to_chunk(pv);
	idx = pv - &pc->pc_pventry[0];
	field = idx / 64;
	bit = idx % 64;
	pc->pc_map[field] |= 1ul << bit;
	if (pc->pc_map[0] != PC_FREE0 || pc->pc_map[1] != PC_FREE1 ||
	    pc->pc_map[2] != PC_FREE2) {
		/* 98% of the time, pc is already at the head of the list. */
		if (__predict_false(pc != TAILQ_FIRST(&pmap->pm_pvchunk))) {
			TAILQ_REMOVE(&pmap->pm_pvchunk, pc, pc_list);
			TAILQ_INSERT_HEAD(&pmap->pm_pvchunk, pc, pc_list);
		}
		return;
	}
	TAILQ_REMOVE(&pmap->pm_pvchunk, pc, pc_list);
	free_pv_chunk(pc);
}

static void
free_pv_chunk(struct pv_chunk *pc)
{
	vm_page_t m;

	mtx_lock(&pv_chunks_mutex);
 	TAILQ_REMOVE(&pv_chunks, pc, pc_lru);
	mtx_unlock(&pv_chunks_mutex);
	PV_STAT(atomic_subtract_int(&pv_entry_spare, _NPCPV));
	PV_STAT(atomic_subtract_int(&pc_chunk_count, 1));
	PV_STAT(atomic_add_int(&pc_chunk_frees, 1));
	/* entire chunk is free, return it */
	m = PHYS_TO_VM_PAGE(DMAP_TO_PHYS((vm_offset_t)pc));
	dump_drop_page(m->phys_addr);
	vm_page_unwire_noq(m);
	vm_page_free(m);
}

/*
 * Returns a new PV entry, allocating a new PV chunk from the system when
 * needed.  If this PV chunk allocation fails and a PV list lock pointer was
 * given, a PV chunk is reclaimed from an arbitrary pmap.  Otherwise, NULL is
 * returned.
 *
 * The given PV list lock may be released.
 */
static pv_entry_t
get_pv_entry(pmap_t pmap, struct rwlock **lockp)
{
	int bit, field;
	pv_entry_t pv;
	struct pv_chunk *pc;
	vm_page_t m;

	PMAP_LOCK_ASSERT(pmap, MA_OWNED);
	PV_STAT(atomic_add_long(&pv_entry_allocs, 1));
retry:
	pc = TAILQ_FIRST(&pmap->pm_pvchunk);
	if (pc != NULL) {
		for (field = 0; field < _NPCM; field++) {
			if (pc->pc_map[field]) {
				bit = bsfq(pc->pc_map[field]);
				break;
			}
		}
		if (field < _NPCM) {
			pv = &pc->pc_pventry[field * 64 + bit];
			pc->pc_map[field] &= ~(1ul << bit);
			/* If this was the last item, move it to tail */
			if (pc->pc_map[0] == 0 && pc->pc_map[1] == 0 &&
			    pc->pc_map[2] == 0) {
				TAILQ_REMOVE(&pmap->pm_pvchunk, pc, pc_list);
				TAILQ_INSERT_TAIL(&pmap->pm_pvchunk, pc,
				    pc_list);
			}
			PV_STAT(atomic_add_long(&pv_entry_count, 1));
			PV_STAT(atomic_subtract_int(&pv_entry_spare, 1));
			return (pv);
		}
	}
	/* No free items, allocate another chunk */
	m = vm_page_alloc(NULL, 0, VM_ALLOC_NORMAL | VM_ALLOC_NOOBJ |
	    VM_ALLOC_WIRED);
	if (m == NULL) {
		if (lockp == NULL) {
			PV_STAT(pc_chunk_tryfail++);
			return (NULL);
		}
		m = reclaim_pv_chunk(pmap, lockp);
		if (m == NULL)
			goto retry;
	}
	PV_STAT(atomic_add_int(&pc_chunk_count, 1));
	PV_STAT(atomic_add_int(&pc_chunk_allocs, 1));
	dump_add_page(m->phys_addr);
	pc = (void *)PHYS_TO_DMAP(m->phys_addr);
	pc->pc_pmap = pmap;
	pc->pc_map[0] = PC_FREE0 & ~1ul;	/* preallocated bit 0 */
	pc->pc_map[1] = PC_FREE1;
	pc->pc_map[2] = PC_FREE2;
	mtx_lock(&pv_chunks_mutex);
	TAILQ_INSERT_TAIL(&pv_chunks, pc, pc_lru);
	mtx_unlock(&pv_chunks_mutex);
	pv = &pc->pc_pventry[0];
	TAILQ_INSERT_HEAD(&pmap->pm_pvchunk, pc, pc_list);
	PV_STAT(atomic_add_long(&pv_entry_count, 1));
	PV_STAT(atomic_add_int(&pv_entry_spare, _NPCPV - 1));
	return (pv);
}

/*
 * Returns the number of one bits within the given PV chunk map.
 *
 * The erratas for Intel processors state that "POPCNT Instruction May
 * Take Longer to Execute Than Expected".  It is believed that the
 * issue is the spurious dependency on the destination register.
 * Provide a hint to the register rename logic that the destination
 * value is overwritten, by clearing it, as suggested in the
 * optimization manual.  It should be cheap for unaffected processors
 * as well.
 *
 * Reference numbers for erratas are
 * 4th Gen Core: HSD146
 * 5th Gen Core: BDM85
 * 6th Gen Core: SKL029
 */
static int
popcnt_pc_map_pq(uint64_t *map)
{
	u_long result, tmp;

	__asm __volatile("xorl %k0,%k0;popcntq %2,%0;"
	    "xorl %k1,%k1;popcntq %3,%1;addl %k1,%k0;"
	    "xorl %k1,%k1;popcntq %4,%1;addl %k1,%k0"
	    : "=&r" (result), "=&r" (tmp)
	    : "m" (map[0]), "m" (map[1]), "m" (map[2]));
	return (result);
}

/*
 * Ensure that the number of spare PV entries in the specified pmap meets or
 * exceeds the given count, "needed".
 *
 * The given PV list lock may be released.
 */
static void
reserve_pv_entries(pmap_t pmap, int needed, struct rwlock **lockp)
{
	struct pch new_tail;
	struct pv_chunk *pc;
	vm_page_t m;
	int avail, free;
	bool reclaimed;

	PMAP_LOCK_ASSERT(pmap, MA_OWNED);
	KASSERT(lockp != NULL, ("reserve_pv_entries: lockp is NULL"));

	/*
	 * Newly allocated PV chunks must be stored in a private list until
	 * the required number of PV chunks have been allocated.  Otherwise,
	 * reclaim_pv_chunk() could recycle one of these chunks.  In
	 * contrast, these chunks must be added to the pmap upon allocation.
	 */
	TAILQ_INIT(&new_tail);
retry:
	avail = 0;
	TAILQ_FOREACH(pc, &pmap->pm_pvchunk, pc_list) {
#ifndef __POPCNT__
		if ((cpu_feature2 & CPUID2_POPCNT) == 0)
			bit_count((bitstr_t *)pc->pc_map, 0,
			    sizeof(pc->pc_map) * NBBY, &free);
		else
#endif
		free = popcnt_pc_map_pq(pc->pc_map);
		if (free == 0)
			break;
		avail += free;
		if (avail >= needed)
			break;
	}
	for (reclaimed = false; avail < needed; avail += _NPCPV) {
		m = vm_page_alloc(NULL, 0, VM_ALLOC_NORMAL | VM_ALLOC_NOOBJ |
		    VM_ALLOC_WIRED);
		if (m == NULL) {
			m = reclaim_pv_chunk(pmap, lockp);
			if (m == NULL)
				goto retry;
			reclaimed = true;
		}
		PV_STAT(atomic_add_int(&pc_chunk_count, 1));
		PV_STAT(atomic_add_int(&pc_chunk_allocs, 1));
		dump_add_page(m->phys_addr);
		pc = (void *)PHYS_TO_DMAP(m->phys_addr);
		pc->pc_pmap = pmap;
		pc->pc_map[0] = PC_FREE0;
		pc->pc_map[1] = PC_FREE1;
		pc->pc_map[2] = PC_FREE2;
		TAILQ_INSERT_HEAD(&pmap->pm_pvchunk, pc, pc_list);
		TAILQ_INSERT_TAIL(&new_tail, pc, pc_lru);
		PV_STAT(atomic_add_int(&pv_entry_spare, _NPCPV));

		/*
		 * The reclaim might have freed a chunk from the current pmap.
		 * If that chunk contained available entries, we need to
		 * re-count the number of available entries.
		 */
		if (reclaimed)
			goto retry;
	}
	if (!TAILQ_EMPTY(&new_tail)) {
		mtx_lock(&pv_chunks_mutex);
		TAILQ_CONCAT(&pv_chunks, &new_tail, pc_lru);
		mtx_unlock(&pv_chunks_mutex);
	}
}

/*
 * First find and then remove the pv entry for the specified pmap and virtual
 * address from the specified pv list.  Returns the pv entry if found and NULL
 * otherwise.  This operation can be performed on pv lists for either 4KB or
 * 2MB page mappings.
 */
static __inline pv_entry_t
pmap_pvh_remove(struct md_page *pvh, pmap_t pmap, vm_offset_t va)
{
	pv_entry_t pv;

	TAILQ_FOREACH(pv, &pvh->pv_list, pv_next) {
		if (pmap == PV_PMAP(pv) && va == pv->pv_va) {
			TAILQ_REMOVE(&pvh->pv_list, pv, pv_next);
			pvh->pv_gen++;
			break;
		}
	}
	return (pv);
}

/*
 * After demotion from a 2MB page mapping to 512 4KB page mappings,
 * destroy the pv entry for the 2MB page mapping and reinstantiate the pv
 * entries for each of the 4KB page mappings.
 */
static void
pmap_pv_demote_pde(pmap_t pmap, vm_offset_t va, vm_paddr_t pa,
    struct rwlock **lockp)
{
	struct md_page *pvh;
	struct pv_chunk *pc;
	pv_entry_t pv;
	vm_offset_t va_last;
	vm_page_t m;
	int bit, field;

	PMAP_LOCK_ASSERT(pmap, MA_OWNED);
	KASSERT((pa & PDRMASK) == 0,
	    ("pmap_pv_demote_pde: pa is not 2mpage aligned"));
	CHANGE_PV_LIST_LOCK_TO_PHYS(lockp, pa);

	/*
	 * Transfer the 2mpage's pv entry for this mapping to the first
	 * page's pv list.  Once this transfer begins, the pv list lock
	 * must not be released until the last pv entry is reinstantiated.
	 */
	pvh = pa_to_pvh(pa);
	va = trunc_2mpage(va);
	pv = pmap_pvh_remove(pvh, pmap, va);
	KASSERT(pv != NULL, ("pmap_pv_demote_pde: pv not found"));
	m = PHYS_TO_VM_PAGE(pa);
	TAILQ_INSERT_TAIL(&m->md.pv_list, pv, pv_next);
	m->md.pv_gen++;
	/* Instantiate the remaining NPTEPG - 1 pv entries. */
	PV_STAT(atomic_add_long(&pv_entry_allocs, NPTEPG - 1));
	va_last = va + NBPDR - PAGE_SIZE;
	for (;;) {
		pc = TAILQ_FIRST(&pmap->pm_pvchunk);
		KASSERT(pc->pc_map[0] != 0 || pc->pc_map[1] != 0 ||
		    pc->pc_map[2] != 0, ("pmap_pv_demote_pde: missing spare"));
		for (field = 0; field < _NPCM; field++) {
			while (pc->pc_map[field]) {
				bit = bsfq(pc->pc_map[field]);
				pc->pc_map[field] &= ~(1ul << bit);
				pv = &pc->pc_pventry[field * 64 + bit];
				va += PAGE_SIZE;
				pv->pv_va = va;
				m++;
				KASSERT((m->oflags & VPO_UNMANAGED) == 0,
			    ("pmap_pv_demote_pde: page %p is not managed", m));
				TAILQ_INSERT_TAIL(&m->md.pv_list, pv, pv_next);
				m->md.pv_gen++;
				if (va == va_last)
					goto out;
			}
		}
		TAILQ_REMOVE(&pmap->pm_pvchunk, pc, pc_list);
		TAILQ_INSERT_TAIL(&pmap->pm_pvchunk, pc, pc_list);
	}
out:
	if (pc->pc_map[0] == 0 && pc->pc_map[1] == 0 && pc->pc_map[2] == 0) {
		TAILQ_REMOVE(&pmap->pm_pvchunk, pc, pc_list);
		TAILQ_INSERT_TAIL(&pmap->pm_pvchunk, pc, pc_list);
	}
	PV_STAT(atomic_add_long(&pv_entry_count, NPTEPG - 1));
	PV_STAT(atomic_subtract_int(&pv_entry_spare, NPTEPG - 1));
}

#if VM_NRESERVLEVEL > 0
/*
 * After promotion from 512 4KB page mappings to a single 2MB page mapping,
 * replace the many pv entries for the 4KB page mappings by a single pv entry
 * for the 2MB page mapping.
 */
static void
pmap_pv_promote_pde(pmap_t pmap, vm_offset_t va, vm_paddr_t pa,
    struct rwlock **lockp)
{
	struct md_page *pvh;
	pv_entry_t pv;
	vm_offset_t va_last;
	vm_page_t m;

	KASSERT((pa & PDRMASK) == 0,
	    ("pmap_pv_promote_pde: pa is not 2mpage aligned"));
	CHANGE_PV_LIST_LOCK_TO_PHYS(lockp, pa);

	/*
	 * Transfer the first page's pv entry for this mapping to the 2mpage's
	 * pv list.  Aside from avoiding the cost of a call to get_pv_entry(),
	 * a transfer avoids the possibility that get_pv_entry() calls
	 * reclaim_pv_chunk() and that reclaim_pv_chunk() removes one of the
	 * mappings that is being promoted.
	 */
	m = PHYS_TO_VM_PAGE(pa);
	va = trunc_2mpage(va);
	pv = pmap_pvh_remove(&m->md, pmap, va);
	KASSERT(pv != NULL, ("pmap_pv_promote_pde: pv not found"));
	pvh = pa_to_pvh(pa);
	TAILQ_INSERT_TAIL(&pvh->pv_list, pv, pv_next);
	pvh->pv_gen++;
	/* Free the remaining NPTEPG - 1 pv entries. */
	va_last = va + NBPDR - PAGE_SIZE;
	do {
		m++;
		va += PAGE_SIZE;
		pmap_pvh_free(&m->md, pmap, va);
	} while (va < va_last);
}
#endif /* VM_NRESERVLEVEL > 0 */

/*
 * First find and then destroy the pv entry for the specified pmap and virtual
 * address.  This operation can be performed on pv lists for either 4KB or 2MB
 * page mappings.
 */
static void
pmap_pvh_free(struct md_page *pvh, pmap_t pmap, vm_offset_t va)
{
	pv_entry_t pv;

	pv = pmap_pvh_remove(pvh, pmap, va);
	KASSERT(pv != NULL, ("pmap_pvh_free: pv not found"));
	free_pv_entry(pmap, pv);
}

/*
 * Conditionally create the PV entry for a 4KB page mapping if the required
 * memory can be allocated without resorting to reclamation.
 */
static boolean_t
pmap_try_insert_pv_entry(pmap_t pmap, vm_offset_t va, vm_page_t m,
    struct rwlock **lockp)
{
	pv_entry_t pv;

	PMAP_LOCK_ASSERT(pmap, MA_OWNED);
	/* Pass NULL instead of the lock pointer to disable reclamation. */
	if ((pv = get_pv_entry(pmap, NULL)) != NULL) {
		pv->pv_va = va;
		CHANGE_PV_LIST_LOCK_TO_VM_PAGE(lockp, m);
		TAILQ_INSERT_TAIL(&m->md.pv_list, pv, pv_next);
		m->md.pv_gen++;
		return (TRUE);
	} else
		return (FALSE);
}

/*
 * Create the PV entry for a 2MB page mapping.  Always returns true unless the
 * flag PMAP_ENTER_NORECLAIM is specified.  If that flag is specified, returns
 * false if the PV entry cannot be allocated without resorting to reclamation.
 */
static bool
pmap_pv_insert_pde(pmap_t pmap, vm_offset_t va, pd_entry_t pde, u_int flags,
    struct rwlock **lockp)
{
	struct md_page *pvh;
	pv_entry_t pv;
	vm_paddr_t pa;

	PMAP_LOCK_ASSERT(pmap, MA_OWNED);
	/* Pass NULL instead of the lock pointer to disable reclamation. */
	if ((pv = get_pv_entry(pmap, (flags & PMAP_ENTER_NORECLAIM) != 0 ?
	    NULL : lockp)) == NULL)
		return (false);
	pv->pv_va = va;
	pa = pde & PG_PS_FRAME;
	CHANGE_PV_LIST_LOCK_TO_PHYS(lockp, pa);
	pvh = pa_to_pvh(pa);
	TAILQ_INSERT_TAIL(&pvh->pv_list, pv, pv_next);
	pvh->pv_gen++;
	return (true);
}

/*
 * Fills a page table page with mappings to consecutive physical pages.
 */
static void
pmap_fill_ptp(pt_entry_t *firstpte, pt_entry_t newpte)
{
	pt_entry_t *pte;

	for (pte = firstpte; pte < firstpte + NPTEPG; pte++) {
		*pte = newpte;
		newpte += PAGE_SIZE;
	}
}

/*
 * Tries to demote a 2MB page mapping.  If demotion fails, the 2MB page
 * mapping is invalidated.
 */
static boolean_t
pmap_demote_pde(pmap_t pmap, pd_entry_t *pde, vm_offset_t va)
{
	struct rwlock *lock;
	boolean_t rv;

	lock = NULL;
	rv = pmap_demote_pde_locked(pmap, pde, va, &lock);
	if (lock != NULL)
		rw_wunlock(lock);
	return (rv);
}

static void
pmap_demote_pde_check(pt_entry_t *firstpte __unused, pt_entry_t newpte __unused)
{
#ifdef INVARIANTS
#ifdef DIAGNOSTIC
	pt_entry_t *xpte, *ypte;

	for (xpte = firstpte; xpte < firstpte + NPTEPG;
	    xpte++, newpte += PAGE_SIZE) {
		if ((*xpte & PG_FRAME) != (newpte & PG_FRAME)) {
			printf("pmap_demote_pde: xpte %zd and newpte map "
			    "different pages: found %#lx, expected %#lx\n",
			    xpte - firstpte, *xpte, newpte);
			printf("page table dump\n");
			for (ypte = firstpte; ypte < firstpte + NPTEPG; ypte++)
				printf("%zd %#lx\n", ypte - firstpte, *ypte);
			panic("firstpte");
		}
	}
#else
	KASSERT((*firstpte & PG_FRAME) == (newpte & PG_FRAME),
	    ("pmap_demote_pde: firstpte and newpte map different physical"
	    " addresses"));
#endif
#endif
}

static void
pmap_demote_pde_abort(pmap_t pmap, vm_offset_t va, pd_entry_t *pde,
    pd_entry_t oldpde, struct rwlock **lockp)
{
	struct spglist free;
	vm_offset_t sva;

	SLIST_INIT(&free);
	sva = trunc_2mpage(va);
	pmap_remove_pde(pmap, pde, sva, &free, lockp);
	if ((oldpde & pmap_global_bit(pmap)) == 0)
		pmap_invalidate_pde_page(pmap, sva, oldpde);
	vm_page_free_pages_toq(&free, true);
	CTR2(KTR_PMAP, "pmap_demote_pde: failure for va %#lx in pmap %p",
	    va, pmap);
}

static boolean_t
pmap_demote_pde_locked(pmap_t pmap, pd_entry_t *pde, vm_offset_t va,
    struct rwlock **lockp)
{
	pd_entry_t newpde, oldpde;
	pt_entry_t *firstpte, newpte;
	pt_entry_t PG_A, PG_G, PG_M, PG_PKU_MASK, PG_RW, PG_V;
	vm_paddr_t mptepa;
	vm_page_t mpte;
	int PG_PTE_CACHE;
	bool in_kernel;

	PG_A = pmap_accessed_bit(pmap);
	PG_G = pmap_global_bit(pmap);
	PG_M = pmap_modified_bit(pmap);
	PG_RW = pmap_rw_bit(pmap);
	PG_V = pmap_valid_bit(pmap);
	PG_PTE_CACHE = pmap_cache_mask(pmap, 0);
	PG_PKU_MASK = pmap_pku_mask_bit(pmap);

	PMAP_LOCK_ASSERT(pmap, MA_OWNED);
	in_kernel = va >= VM_MAXUSER_ADDRESS;
	oldpde = *pde;
	KASSERT((oldpde & (PG_PS | PG_V)) == (PG_PS | PG_V),
	    ("pmap_demote_pde: oldpde is missing PG_PS and/or PG_V"));

	/*
	 * Invalidate the 2MB page mapping and return "failure" if the
	 * mapping was never accessed.
	 */
	if ((oldpde & PG_A) == 0) {
		KASSERT((oldpde & PG_W) == 0,
		    ("pmap_demote_pde: a wired mapping is missing PG_A"));
		pmap_demote_pde_abort(pmap, va, pde, oldpde, lockp);
		return (FALSE);
	}

	mpte = pmap_remove_pt_page(pmap, va);
	if (mpte == NULL) {
		KASSERT((oldpde & PG_W) == 0,
		    ("pmap_demote_pde: page table page for a wired mapping"
		    " is missing"));

		/*
		 * If the page table page is missing and the mapping
		 * is for a kernel address, the mapping must belong to
		 * the direct map.  Page table pages are preallocated
		 * for every other part of the kernel address space,
		 * so the direct map region is the only part of the
		 * kernel address space that must be handled here.
		 */
		KASSERT(!in_kernel || (va >= DMAP_MIN_ADDRESS &&
		    va < DMAP_MAX_ADDRESS),
		    ("pmap_demote_pde: No saved mpte for va %#lx", va));

		/*
		 * If the 2MB page mapping belongs to the direct map
		 * region of the kernel's address space, then the page
		 * allocation request specifies the highest possible
		 * priority (VM_ALLOC_INTERRUPT).  Otherwise, the
		 * priority is normal.
		 */
		mpte = vm_page_alloc(NULL, pmap_pde_pindex(va),
		    (in_kernel ? VM_ALLOC_INTERRUPT : VM_ALLOC_NORMAL) |
		    VM_ALLOC_NOOBJ | VM_ALLOC_WIRED);

		/*
		 * If the allocation of the new page table page fails,
		 * invalidate the 2MB page mapping and return "failure".
		 */
		if (mpte == NULL) {
			pmap_demote_pde_abort(pmap, va, pde, oldpde, lockp);
			return (FALSE);
		}

		if (!in_kernel) {
			mpte->ref_count = NPTEPG;
			pmap_resident_count_inc(pmap, 1);
		}
	}
	mptepa = VM_PAGE_TO_PHYS(mpte);
	firstpte = (pt_entry_t *)PHYS_TO_DMAP(mptepa);
	newpde = mptepa | PG_M | PG_A | (oldpde & PG_U) | PG_RW | PG_V;
	KASSERT((oldpde & (PG_M | PG_RW)) != PG_RW,
	    ("pmap_demote_pde: oldpde is missing PG_M"));
	newpte = oldpde & ~PG_PS;
	newpte = pmap_swap_pat(pmap, newpte);

	/*
	 * If the page table page is not leftover from an earlier promotion,
	 * initialize it.
	 */
	if (mpte->valid == 0)
		pmap_fill_ptp(firstpte, newpte);

	pmap_demote_pde_check(firstpte, newpte);

	/*
	 * If the mapping has changed attributes, update the page table
	 * entries.
	 */
	if ((*firstpte & PG_PTE_PROMOTE) != (newpte & PG_PTE_PROMOTE))
		pmap_fill_ptp(firstpte, newpte);

	/*
	 * The spare PV entries must be reserved prior to demoting the
	 * mapping, that is, prior to changing the PDE.  Otherwise, the state
	 * of the PDE and the PV lists will be inconsistent, which can result
	 * in reclaim_pv_chunk() attempting to remove a PV entry from the
	 * wrong PV list and pmap_pv_demote_pde() failing to find the expected
	 * PV entry for the 2MB page mapping that is being demoted.
	 */
	if ((oldpde & PG_MANAGED) != 0)
		reserve_pv_entries(pmap, NPTEPG - 1, lockp);

	/*
	 * Demote the mapping.  This pmap is locked.  The old PDE has
	 * PG_A set.  If the old PDE has PG_RW set, it also has PG_M
	 * set.  Thus, there is no danger of a race with another
	 * processor changing the setting of PG_A and/or PG_M between
	 * the read above and the store below. 
	 */
	if (workaround_erratum383)
		pmap_update_pde(pmap, va, pde, newpde);
	else
		pde_store(pde, newpde);

	/*
	 * Invalidate a stale recursive mapping of the page table page.
	 */
	if (in_kernel)
		pmap_invalidate_page(pmap, (vm_offset_t)vtopte(va));

	/*
	 * Demote the PV entry.
	 */
	if ((oldpde & PG_MANAGED) != 0)
		pmap_pv_demote_pde(pmap, va, oldpde & PG_PS_FRAME, lockp);

	atomic_add_long(&pmap_pde_demotions, 1);
	CTR2(KTR_PMAP, "pmap_demote_pde: success for va %#lx in pmap %p",
	    va, pmap);
	return (TRUE);
}

/*
 * pmap_remove_kernel_pde: Remove a kernel superpage mapping.
 */
static void
pmap_remove_kernel_pde(pmap_t pmap, pd_entry_t *pde, vm_offset_t va)
{
	pd_entry_t newpde;
	vm_paddr_t mptepa;
	vm_page_t mpte;

	KASSERT(pmap == kernel_pmap, ("pmap %p is not kernel_pmap", pmap));
	PMAP_LOCK_ASSERT(pmap, MA_OWNED);
	mpte = pmap_remove_pt_page(pmap, va);
	if (mpte == NULL)
		panic("pmap_remove_kernel_pde: Missing pt page.");

	mptepa = VM_PAGE_TO_PHYS(mpte);
	newpde = mptepa | X86_PG_M | X86_PG_A | X86_PG_RW | X86_PG_V;

	/*
	 * If this page table page was unmapped by a promotion, then it
	 * contains valid mappings.  Zero it to invalidate those mappings.
	 */
	if (mpte->valid != 0)
		pagezero((void *)PHYS_TO_DMAP(mptepa));

	/*
	 * Demote the mapping.
	 */
	if (workaround_erratum383)
		pmap_update_pde(pmap, va, pde, newpde);
	else
		pde_store(pde, newpde);

	/*
	 * Invalidate a stale recursive mapping of the page table page.
	 */
	pmap_invalidate_page(pmap, (vm_offset_t)vtopte(va));
}

/*
 * pmap_remove_pde: do the things to unmap a superpage in a process
 */
static int
pmap_remove_pde(pmap_t pmap, pd_entry_t *pdq, vm_offset_t sva,
    struct spglist *free, struct rwlock **lockp)
{
	struct md_page *pvh;
	pd_entry_t oldpde;
	vm_offset_t eva, va;
	vm_page_t m, mpte;
	pt_entry_t PG_G, PG_A, PG_M, PG_RW;

	PG_G = pmap_global_bit(pmap);
	PG_A = pmap_accessed_bit(pmap);
	PG_M = pmap_modified_bit(pmap);
	PG_RW = pmap_rw_bit(pmap);

	PMAP_LOCK_ASSERT(pmap, MA_OWNED);
	KASSERT((sva & PDRMASK) == 0,
	    ("pmap_remove_pde: sva is not 2mpage aligned"));
	oldpde = pte_load_clear(pdq);
	if (oldpde & PG_W)
		pmap->pm_stats.wired_count -= NBPDR / PAGE_SIZE;
	if ((oldpde & PG_G) != 0)
		pmap_invalidate_pde_page(kernel_pmap, sva, oldpde);
	pmap_resident_count_dec(pmap, NBPDR / PAGE_SIZE);
	if (oldpde & PG_MANAGED) {
		CHANGE_PV_LIST_LOCK_TO_PHYS(lockp, oldpde & PG_PS_FRAME);
		pvh = pa_to_pvh(oldpde & PG_PS_FRAME);
		pmap_pvh_free(pvh, pmap, sva);
		eva = sva + NBPDR;
		for (va = sva, m = PHYS_TO_VM_PAGE(oldpde & PG_PS_FRAME);
		    va < eva; va += PAGE_SIZE, m++) {
			if ((oldpde & (PG_M | PG_RW)) == (PG_M | PG_RW))
				vm_page_dirty(m);
			if (oldpde & PG_A)
				vm_page_aflag_set(m, PGA_REFERENCED);
			if (TAILQ_EMPTY(&m->md.pv_list) &&
			    TAILQ_EMPTY(&pvh->pv_list))
				vm_page_aflag_clear(m, PGA_WRITEABLE);
			pmap_delayed_invl_page(m);
		}
	}
	if (pmap == kernel_pmap) {
		pmap_remove_kernel_pde(pmap, pdq, sva);
	} else {
		mpte = pmap_remove_pt_page(pmap, sva);
		if (mpte != NULL) {
			KASSERT(mpte->valid == VM_PAGE_BITS_ALL,
			    ("pmap_remove_pde: pte page not promoted"));
			pmap_resident_count_dec(pmap, 1);
			KASSERT(mpte->ref_count == NPTEPG,
			    ("pmap_remove_pde: pte page ref count error"));
			mpte->ref_count = 0;
			pmap_add_delayed_free_list(mpte, free, FALSE);
		}
	}
	return (pmap_unuse_pt(pmap, sva, *pmap_pdpe(pmap, sva), free));
}

/*
 * pmap_remove_pte: do the things to unmap a page in a process
 */
static int
pmap_remove_pte(pmap_t pmap, pt_entry_t *ptq, vm_offset_t va, 
    pd_entry_t ptepde, struct spglist *free, struct rwlock **lockp)
{
	struct md_page *pvh;
	pt_entry_t oldpte, PG_A, PG_M, PG_RW;
	vm_page_t m;

	PG_A = pmap_accessed_bit(pmap);
	PG_M = pmap_modified_bit(pmap);
	PG_RW = pmap_rw_bit(pmap);

	PMAP_LOCK_ASSERT(pmap, MA_OWNED);
	oldpte = pte_load_clear(ptq);
	if (oldpte & PG_W)
		pmap->pm_stats.wired_count -= 1;
	pmap_resident_count_dec(pmap, 1);
	if (oldpte & PG_MANAGED) {
		m = PHYS_TO_VM_PAGE(oldpte & PG_FRAME);
		if ((oldpte & (PG_M | PG_RW)) == (PG_M | PG_RW))
			vm_page_dirty(m);
		if (oldpte & PG_A)
			vm_page_aflag_set(m, PGA_REFERENCED);
		CHANGE_PV_LIST_LOCK_TO_VM_PAGE(lockp, m);
		pmap_pvh_free(&m->md, pmap, va);
		if (TAILQ_EMPTY(&m->md.pv_list) &&
		    (m->flags & PG_FICTITIOUS) == 0) {
			pvh = pa_to_pvh(VM_PAGE_TO_PHYS(m));
			if (TAILQ_EMPTY(&pvh->pv_list))
				vm_page_aflag_clear(m, PGA_WRITEABLE);
		}
		pmap_delayed_invl_page(m);
	}
	return (pmap_unuse_pt(pmap, va, ptepde, free));
}

/*
 * Remove a single page from a process address space
 */
static void
pmap_remove_page(pmap_t pmap, vm_offset_t va, pd_entry_t *pde,
    struct spglist *free)
{
	struct rwlock *lock;
	pt_entry_t *pte, PG_V;

	PG_V = pmap_valid_bit(pmap);
	PMAP_LOCK_ASSERT(pmap, MA_OWNED);
	if ((*pde & PG_V) == 0)
		return;
	pte = pmap_pde_to_pte(pde, va);
	if ((*pte & PG_V) == 0)
		return;
	lock = NULL;
	pmap_remove_pte(pmap, pte, va, *pde, free, &lock);
	if (lock != NULL)
		rw_wunlock(lock);
	pmap_invalidate_page(pmap, va);
}

/*
 * Removes the specified range of addresses from the page table page.
 */
static bool
pmap_remove_ptes(pmap_t pmap, vm_offset_t sva, vm_offset_t eva,
    pd_entry_t *pde, struct spglist *free, struct rwlock **lockp)
{
	pt_entry_t PG_G, *pte;
	vm_offset_t va;
	bool anyvalid;

	PMAP_LOCK_ASSERT(pmap, MA_OWNED);
	PG_G = pmap_global_bit(pmap);
	anyvalid = false;
	va = eva;
	for (pte = pmap_pde_to_pte(pde, sva); sva != eva; pte++,
	    sva += PAGE_SIZE) {
		if (*pte == 0) {
			if (va != eva) {
				pmap_invalidate_range(pmap, va, sva);
				va = eva;
			}
			continue;
		}
		if ((*pte & PG_G) == 0)
			anyvalid = true;
		else if (va == eva)
			va = sva;
		if (pmap_remove_pte(pmap, pte, sva, *pde, free, lockp)) {
			sva += PAGE_SIZE;
			break;
		}
	}
	if (va != eva)
		pmap_invalidate_range(pmap, va, sva);
	return (anyvalid);
}

/*
 *	Remove the given range of addresses from the specified map.
 *
 *	It is assumed that the start and end are properly
 *	rounded to the page size.
 */
void
pmap_remove(pmap_t pmap, vm_offset_t sva, vm_offset_t eva)
{
	struct rwlock *lock;
	vm_offset_t va_next;
	pml4_entry_t *pml4e;
	pdp_entry_t *pdpe;
	pd_entry_t ptpaddr, *pde;
	pt_entry_t PG_G, PG_V;
	struct spglist free;
	int anyvalid;

	PG_G = pmap_global_bit(pmap);
	PG_V = pmap_valid_bit(pmap);

	/*
	 * Perform an unsynchronized read.  This is, however, safe.
	 */
	if (pmap->pm_stats.resident_count == 0)
		return;

	anyvalid = 0;
	SLIST_INIT(&free);

	pmap_delayed_invl_start();
	PMAP_LOCK(pmap);
	pmap_pkru_on_remove(pmap, sva, eva);

	/*
	 * special handling of removing one page.  a very
	 * common operation and easy to short circuit some
	 * code.
	 */
	if (sva + PAGE_SIZE == eva) {
		pde = pmap_pde(pmap, sva);
		if (pde && (*pde & PG_PS) == 0) {
			pmap_remove_page(pmap, sva, pde, &free);
			goto out;
		}
	}

	lock = NULL;
	for (; sva < eva; sva = va_next) {

		if (pmap->pm_stats.resident_count == 0)
			break;

		pml4e = pmap_pml4e(pmap, sva);
		if ((*pml4e & PG_V) == 0) {
			va_next = (sva + NBPML4) & ~PML4MASK;
			if (va_next < sva)
				va_next = eva;
			continue;
		}

		pdpe = pmap_pml4e_to_pdpe(pml4e, sva);
		if ((*pdpe & PG_V) == 0) {
			va_next = (sva + NBPDP) & ~PDPMASK;
			if (va_next < sva)
				va_next = eva;
			continue;
		}

		/*
		 * Calculate index for next page table.
		 */
		va_next = (sva + NBPDR) & ~PDRMASK;
		if (va_next < sva)
			va_next = eva;

		pde = pmap_pdpe_to_pde(pdpe, sva);
		ptpaddr = *pde;

		/*
		 * Weed out invalid mappings.
		 */
		if (ptpaddr == 0)
			continue;

		/*
		 * Check for large page.
		 */
		if ((ptpaddr & PG_PS) != 0) {
			/*
			 * Are we removing the entire large page?  If not,
			 * demote the mapping and fall through.
			 */
			if (sva + NBPDR == va_next && eva >= va_next) {
				/*
				 * The TLB entry for a PG_G mapping is
				 * invalidated by pmap_remove_pde().
				 */
				if ((ptpaddr & PG_G) == 0)
					anyvalid = 1;
				pmap_remove_pde(pmap, pde, sva, &free, &lock);
				continue;
			} else if (!pmap_demote_pde_locked(pmap, pde, sva,
			    &lock)) {
				/* The large page mapping was destroyed. */
				continue;
			} else
				ptpaddr = *pde;
		}

		/*
		 * Limit our scan to either the end of the va represented
		 * by the current page table page, or to the end of the
		 * range being removed.
		 */
		if (va_next > eva)
			va_next = eva;

		if (pmap_remove_ptes(pmap, sva, va_next, pde, &free, &lock))
			anyvalid = 1;
	}
	if (lock != NULL)
		rw_wunlock(lock);
out:
	if (anyvalid)
		pmap_invalidate_all(pmap);
	PMAP_UNLOCK(pmap);
	pmap_delayed_invl_finish();
	vm_page_free_pages_toq(&free, true);
}

/*
 *	Routine:	pmap_remove_all
 *	Function:
 *		Removes this physical page from
 *		all physical maps in which it resides.
 *		Reflects back modify bits to the pager.
 *
 *	Notes:
 *		Original versions of this routine were very
 *		inefficient because they iteratively called
 *		pmap_remove (slow...)
 */

void
pmap_remove_all(vm_page_t m)
{
	struct md_page *pvh;
	pv_entry_t pv;
	pmap_t pmap;
	struct rwlock *lock;
	pt_entry_t *pte, tpte, PG_A, PG_M, PG_RW;
	pd_entry_t *pde;
	vm_offset_t va;
	struct spglist free;
	int pvh_gen, md_gen;

	KASSERT((m->oflags & VPO_UNMANAGED) == 0,
	    ("pmap_remove_all: page %p is not managed", m));
	SLIST_INIT(&free);
	lock = VM_PAGE_TO_PV_LIST_LOCK(m);
	pvh = (m->flags & PG_FICTITIOUS) != 0 ? &pv_dummy :
	    pa_to_pvh(VM_PAGE_TO_PHYS(m));
retry:
	rw_wlock(lock);
	while ((pv = TAILQ_FIRST(&pvh->pv_list)) != NULL) {
		pmap = PV_PMAP(pv);
		if (!PMAP_TRYLOCK(pmap)) {
			pvh_gen = pvh->pv_gen;
			rw_wunlock(lock);
			PMAP_LOCK(pmap);
			rw_wlock(lock);
			if (pvh_gen != pvh->pv_gen) {
				rw_wunlock(lock);
				PMAP_UNLOCK(pmap);
				goto retry;
			}
		}
		va = pv->pv_va;
		pde = pmap_pde(pmap, va);
		(void)pmap_demote_pde_locked(pmap, pde, va, &lock);
		PMAP_UNLOCK(pmap);
	}
	while ((pv = TAILQ_FIRST(&m->md.pv_list)) != NULL) {
		pmap = PV_PMAP(pv);
		if (!PMAP_TRYLOCK(pmap)) {
			pvh_gen = pvh->pv_gen;
			md_gen = m->md.pv_gen;
			rw_wunlock(lock);
			PMAP_LOCK(pmap);
			rw_wlock(lock);
			if (pvh_gen != pvh->pv_gen || md_gen != m->md.pv_gen) {
				rw_wunlock(lock);
				PMAP_UNLOCK(pmap);
				goto retry;
			}
		}
		PG_A = pmap_accessed_bit(pmap);
		PG_M = pmap_modified_bit(pmap);
		PG_RW = pmap_rw_bit(pmap);
		pmap_resident_count_dec(pmap, 1);
		pde = pmap_pde(pmap, pv->pv_va);
		KASSERT((*pde & PG_PS) == 0, ("pmap_remove_all: found"
		    " a 2mpage in page %p's pv list", m));
		pte = pmap_pde_to_pte(pde, pv->pv_va);
		tpte = pte_load_clear(pte);
		if (tpte & PG_W)
			pmap->pm_stats.wired_count--;
		if (tpte & PG_A)
			vm_page_aflag_set(m, PGA_REFERENCED);

		/*
		 * Update the vm_page_t clean and reference bits.
		 */
		if ((tpte & (PG_M | PG_RW)) == (PG_M | PG_RW))
			vm_page_dirty(m);
		pmap_unuse_pt(pmap, pv->pv_va, *pde, &free);
		pmap_invalidate_page(pmap, pv->pv_va);
		TAILQ_REMOVE(&m->md.pv_list, pv, pv_next);
		m->md.pv_gen++;
		free_pv_entry(pmap, pv);
		PMAP_UNLOCK(pmap);
	}
	vm_page_aflag_clear(m, PGA_WRITEABLE);
	rw_wunlock(lock);
	pmap_delayed_invl_wait(m);
	vm_page_free_pages_toq(&free, true);
}

/*
 * pmap_protect_pde: do the things to protect a 2mpage in a process
 */
static boolean_t
pmap_protect_pde(pmap_t pmap, pd_entry_t *pde, vm_offset_t sva, vm_prot_t prot)
{
	pd_entry_t newpde, oldpde;
	vm_page_t m, mt;
	boolean_t anychanged;
	pt_entry_t PG_G, PG_M, PG_RW;

	PG_G = pmap_global_bit(pmap);
	PG_M = pmap_modified_bit(pmap);
	PG_RW = pmap_rw_bit(pmap);

	PMAP_LOCK_ASSERT(pmap, MA_OWNED);
	KASSERT((sva & PDRMASK) == 0,
	    ("pmap_protect_pde: sva is not 2mpage aligned"));
	anychanged = FALSE;
retry:
	oldpde = newpde = *pde;
	if ((prot & VM_PROT_WRITE) == 0) {
		if ((oldpde & (PG_MANAGED | PG_M | PG_RW)) ==
		    (PG_MANAGED | PG_M | PG_RW)) {
			m = PHYS_TO_VM_PAGE(oldpde & PG_PS_FRAME);
			for (mt = m; mt < &m[NBPDR / PAGE_SIZE]; mt++)
				vm_page_dirty(mt);
		}
		newpde &= ~(PG_RW | PG_M);
	}
	if ((prot & VM_PROT_EXECUTE) == 0)
		newpde |= pg_nx;
	if (newpde != oldpde) {
		/*
		 * As an optimization to future operations on this PDE, clear
		 * PG_PROMOTED.  The impending invalidation will remove any
		 * lingering 4KB page mappings from the TLB.
		 */
		if (!atomic_cmpset_long(pde, oldpde, newpde & ~PG_PROMOTED))
			goto retry;
		if ((oldpde & PG_G) != 0)
			pmap_invalidate_pde_page(kernel_pmap, sva, oldpde);
		else
			anychanged = TRUE;
	}
	return (anychanged);
}

/*
 *	Set the physical protection on the
 *	specified range of this map as requested.
 */
void
pmap_protect(pmap_t pmap, vm_offset_t sva, vm_offset_t eva, vm_prot_t prot)
{
	vm_offset_t va_next;
	pml4_entry_t *pml4e;
	pdp_entry_t *pdpe;
	pd_entry_t ptpaddr, *pde;
	pt_entry_t *pte, PG_G, PG_M, PG_RW, PG_V;
	boolean_t anychanged;

	KASSERT((prot & ~VM_PROT_ALL) == 0, ("invalid prot %x", prot));
	if (prot == VM_PROT_NONE) {
		pmap_remove(pmap, sva, eva);
		return;
	}

	if ((prot & (VM_PROT_WRITE|VM_PROT_EXECUTE)) ==
	    (VM_PROT_WRITE|VM_PROT_EXECUTE))
		return;

	PG_G = pmap_global_bit(pmap);
	PG_M = pmap_modified_bit(pmap);
	PG_V = pmap_valid_bit(pmap);
	PG_RW = pmap_rw_bit(pmap);
	anychanged = FALSE;

	/*
	 * Although this function delays and batches the invalidation
	 * of stale TLB entries, it does not need to call
	 * pmap_delayed_invl_start() and
	 * pmap_delayed_invl_finish(), because it does not
	 * ordinarily destroy mappings.  Stale TLB entries from
	 * protection-only changes need only be invalidated before the
	 * pmap lock is released, because protection-only changes do
	 * not destroy PV entries.  Even operations that iterate over
	 * a physical page's PV list of mappings, like
	 * pmap_remove_write(), acquire the pmap lock for each
	 * mapping.  Consequently, for protection-only changes, the
	 * pmap lock suffices to synchronize both page table and TLB
	 * updates.
	 *
	 * This function only destroys a mapping if pmap_demote_pde()
	 * fails.  In that case, stale TLB entries are immediately
	 * invalidated.
	 */
	
	PMAP_LOCK(pmap);
	for (; sva < eva; sva = va_next) {

		pml4e = pmap_pml4e(pmap, sva);
		if ((*pml4e & PG_V) == 0) {
			va_next = (sva + NBPML4) & ~PML4MASK;
			if (va_next < sva)
				va_next = eva;
			continue;
		}

		pdpe = pmap_pml4e_to_pdpe(pml4e, sva);
		if ((*pdpe & PG_V) == 0) {
			va_next = (sva + NBPDP) & ~PDPMASK;
			if (va_next < sva)
				va_next = eva;
			continue;
		}

		va_next = (sva + NBPDR) & ~PDRMASK;
		if (va_next < sva)
			va_next = eva;

		pde = pmap_pdpe_to_pde(pdpe, sva);
		ptpaddr = *pde;

		/*
		 * Weed out invalid mappings.
		 */
		if (ptpaddr == 0)
			continue;

		/*
		 * Check for large page.
		 */
		if ((ptpaddr & PG_PS) != 0) {
			/*
			 * Are we protecting the entire large page?  If not,
			 * demote the mapping and fall through.
			 */
			if (sva + NBPDR == va_next && eva >= va_next) {
				/*
				 * The TLB entry for a PG_G mapping is
				 * invalidated by pmap_protect_pde().
				 */
				if (pmap_protect_pde(pmap, pde, sva, prot))
					anychanged = TRUE;
				continue;
			} else if (!pmap_demote_pde(pmap, pde, sva)) {
				/*
				 * The large page mapping was destroyed.
				 */
				continue;
			}
		}

		if (va_next > eva)
			va_next = eva;

		for (pte = pmap_pde_to_pte(pde, sva); sva != va_next; pte++,
		    sva += PAGE_SIZE) {
			pt_entry_t obits, pbits;
			vm_page_t m;

retry:
			obits = pbits = *pte;
			if ((pbits & PG_V) == 0)
				continue;

			if ((prot & VM_PROT_WRITE) == 0) {
				if ((pbits & (PG_MANAGED | PG_M | PG_RW)) ==
				    (PG_MANAGED | PG_M | PG_RW)) {
					m = PHYS_TO_VM_PAGE(pbits & PG_FRAME);
					vm_page_dirty(m);
				}
				pbits &= ~(PG_RW | PG_M);
			}
			if ((prot & VM_PROT_EXECUTE) == 0)
				pbits |= pg_nx;

			if (pbits != obits) {
				if (!atomic_cmpset_long(pte, obits, pbits))
					goto retry;
				if (obits & PG_G)
					pmap_invalidate_page(pmap, sva);
				else
					anychanged = TRUE;
			}
		}
	}
	if (anychanged)
		pmap_invalidate_all(pmap);
	PMAP_UNLOCK(pmap);
}

#if VM_NRESERVLEVEL > 0
/*
 * Tries to promote the 512, contiguous 4KB page mappings that are within a
 * single page table page (PTP) to a single 2MB page mapping.  For promotion
 * to occur, two conditions must be met: (1) the 4KB page mappings must map
 * aligned, contiguous physical memory and (2) the 4KB page mappings must have
 * identical characteristics. 
 */
static void
pmap_promote_pde(pmap_t pmap, pd_entry_t *pde, vm_offset_t va,
    struct rwlock **lockp)
{
	pd_entry_t newpde;
	pt_entry_t *firstpte, oldpte, pa, *pte;
	pt_entry_t PG_G, PG_A, PG_M, PG_RW, PG_V, PG_PKU_MASK;
	vm_page_t mpte;
	int PG_PTE_CACHE;

	PG_A = pmap_accessed_bit(pmap);
	PG_G = pmap_global_bit(pmap);
	PG_M = pmap_modified_bit(pmap);
	PG_V = pmap_valid_bit(pmap);
	PG_RW = pmap_rw_bit(pmap);
	PG_PKU_MASK = pmap_pku_mask_bit(pmap);
	PG_PTE_CACHE = pmap_cache_mask(pmap, 0);

	PMAP_LOCK_ASSERT(pmap, MA_OWNED);

	/*
	 * Examine the first PTE in the specified PTP.  Abort if this PTE is
	 * either invalid, unused, or does not map the first 4KB physical page
	 * within a 2MB page. 
	 */
	firstpte = (pt_entry_t *)PHYS_TO_DMAP(*pde & PG_FRAME);
setpde:
	newpde = *firstpte;
	if ((newpde & ((PG_FRAME & PDRMASK) | PG_A | PG_V)) != (PG_A | PG_V)) {
		atomic_add_long(&pmap_pde_p_failures, 1);
		CTR2(KTR_PMAP, "pmap_promote_pde: failure for va %#lx"
		    " in pmap %p", va, pmap);
		return;
	}
	if ((newpde & (PG_M | PG_RW)) == PG_RW) {
		/*
		 * When PG_M is already clear, PG_RW can be cleared without
		 * a TLB invalidation.
		 */
		if (!atomic_cmpset_long(firstpte, newpde, newpde & ~PG_RW))
			goto setpde;
		newpde &= ~PG_RW;
	}

	/*
	 * Examine each of the other PTEs in the specified PTP.  Abort if this
	 * PTE maps an unexpected 4KB physical page or does not have identical
	 * characteristics to the first PTE.
	 */
	pa = (newpde & (PG_PS_FRAME | PG_A | PG_V)) + NBPDR - PAGE_SIZE;
	for (pte = firstpte + NPTEPG - 1; pte > firstpte; pte--) {
setpte:
		oldpte = *pte;
		if ((oldpte & (PG_FRAME | PG_A | PG_V)) != pa) {
			atomic_add_long(&pmap_pde_p_failures, 1);
			CTR2(KTR_PMAP, "pmap_promote_pde: failure for va %#lx"
			    " in pmap %p", va, pmap);
			return;
		}
		if ((oldpte & (PG_M | PG_RW)) == PG_RW) {
			/*
			 * When PG_M is already clear, PG_RW can be cleared
			 * without a TLB invalidation.
			 */
			if (!atomic_cmpset_long(pte, oldpte, oldpte & ~PG_RW))
				goto setpte;
			oldpte &= ~PG_RW;
			CTR2(KTR_PMAP, "pmap_promote_pde: protect for va %#lx"
			    " in pmap %p", (oldpte & PG_FRAME & PDRMASK) |
			    (va & ~PDRMASK), pmap);
		}
		if ((oldpte & PG_PTE_PROMOTE) != (newpde & PG_PTE_PROMOTE)) {
			atomic_add_long(&pmap_pde_p_failures, 1);
			CTR2(KTR_PMAP, "pmap_promote_pde: failure for va %#lx"
			    " in pmap %p", va, pmap);
			return;
		}
		pa -= PAGE_SIZE;
	}

	/*
	 * Save the page table page in its current state until the PDE
	 * mapping the superpage is demoted by pmap_demote_pde() or
	 * destroyed by pmap_remove_pde(). 
	 */
	mpte = PHYS_TO_VM_PAGE(*pde & PG_FRAME);
	KASSERT(mpte >= vm_page_array &&
	    mpte < &vm_page_array[vm_page_array_size],
	    ("pmap_promote_pde: page table page is out of range"));
	KASSERT(mpte->pindex == pmap_pde_pindex(va),
	    ("pmap_promote_pde: page table page's pindex is wrong"));
	if (pmap_insert_pt_page(pmap, mpte, true)) {
		atomic_add_long(&pmap_pde_p_failures, 1);
		CTR2(KTR_PMAP,
		    "pmap_promote_pde: failure for va %#lx in pmap %p", va,
		    pmap);
		return;
	}

	/*
	 * Promote the pv entries.
	 */
	if ((newpde & PG_MANAGED) != 0)
		pmap_pv_promote_pde(pmap, va, newpde & PG_PS_FRAME, lockp);

	/*
	 * Propagate the PAT index to its proper position.
	 */
	newpde = pmap_swap_pat(pmap, newpde);

	/*
	 * Map the superpage.
	 */
	if (workaround_erratum383)
		pmap_update_pde(pmap, va, pde, PG_PS | newpde);
	else
		pde_store(pde, PG_PROMOTED | PG_PS | newpde);

	atomic_add_long(&pmap_pde_promotions, 1);
	CTR2(KTR_PMAP, "pmap_promote_pde: success for va %#lx"
	    " in pmap %p", va, pmap);
}
#endif /* VM_NRESERVLEVEL > 0 */

/*
 *	Insert the given physical page (p) at
 *	the specified virtual address (v) in the
 *	target physical map with the protection requested.
 *
 *	If specified, the page will be wired down, meaning
 *	that the related pte can not be reclaimed.
 *
 *	NB:  This is the only routine which MAY NOT lazy-evaluate
 *	or lose information.  That is, this routine must actually
 *	insert this page into the given map NOW.
 *
 *	When destroying both a page table and PV entry, this function
 *	performs the TLB invalidation before releasing the PV list
 *	lock, so we do not need pmap_delayed_invl_page() calls here.
 */
int
pmap_enter(pmap_t pmap, vm_offset_t va, vm_page_t m, vm_prot_t prot,
    u_int flags, int8_t psind)
{
	struct rwlock *lock;
	pd_entry_t *pde;
	pt_entry_t *pte, PG_G, PG_A, PG_M, PG_RW, PG_V;
	pt_entry_t newpte, origpte;
	pv_entry_t pv;
	vm_paddr_t opa, pa;
	vm_page_t mpte, om;
	int rv;
	boolean_t nosleep;

	PG_A = pmap_accessed_bit(pmap);
	PG_G = pmap_global_bit(pmap);
	PG_M = pmap_modified_bit(pmap);
	PG_V = pmap_valid_bit(pmap);
	PG_RW = pmap_rw_bit(pmap);

	va = trunc_page(va);
	KASSERT(va <= VM_MAX_KERNEL_ADDRESS, ("pmap_enter: toobig"));
	KASSERT(va < UPT_MIN_ADDRESS || va >= UPT_MAX_ADDRESS,
	    ("pmap_enter: invalid to pmap_enter page table pages (va: 0x%lx)",
	    va));
	KASSERT((m->oflags & VPO_UNMANAGED) != 0 || va < kmi.clean_sva ||
	    va >= kmi.clean_eva,
	    ("pmap_enter: managed mapping within the clean submap"));
	if ((m->oflags & VPO_UNMANAGED) == 0 && !vm_page_xbusied(m))
		VM_OBJECT_ASSERT_LOCKED(m->object);
	KASSERT((flags & PMAP_ENTER_RESERVED) == 0,
	    ("pmap_enter: flags %u has reserved bits set", flags));
	pa = VM_PAGE_TO_PHYS(m);
	newpte = (pt_entry_t)(pa | PG_A | PG_V);
	if ((flags & VM_PROT_WRITE) != 0)
		newpte |= PG_M;
	if ((prot & VM_PROT_WRITE) != 0)
		newpte |= PG_RW;
	KASSERT((newpte & (PG_M | PG_RW)) != PG_M,
	    ("pmap_enter: flags includes VM_PROT_WRITE but prot doesn't"));
	if ((prot & VM_PROT_EXECUTE) == 0)
		newpte |= pg_nx;
	if ((flags & PMAP_ENTER_WIRED) != 0)
		newpte |= PG_W;
	if (va < VM_MAXUSER_ADDRESS)
		newpte |= PG_U;
	if (pmap == kernel_pmap)
		newpte |= PG_G;
	newpte |= pmap_cache_bits(pmap, m->md.pat_mode, psind > 0);

	/*
	 * Set modified bit gratuitously for writeable mappings if
	 * the page is unmanaged. We do not want to take a fault
	 * to do the dirty bit accounting for these mappings.
	 */
	if ((m->oflags & VPO_UNMANAGED) != 0) {
		if ((newpte & PG_RW) != 0)
			newpte |= PG_M;
	} else
		newpte |= PG_MANAGED;

	lock = NULL;
	PMAP_LOCK(pmap);
	if (psind == 1) {
		/* Assert the required virtual and physical alignment. */ 
		KASSERT((va & PDRMASK) == 0, ("pmap_enter: va unaligned"));
		KASSERT(m->psind > 0, ("pmap_enter: m->psind < psind"));
		rv = pmap_enter_pde(pmap, va, newpte | PG_PS, flags, m, &lock);
		goto out;
	}
	mpte = NULL;

	/*
	 * In the case that a page table page is not
	 * resident, we are creating it here.
	 */
retry:
	pde = pmap_pde(pmap, va);
	if (pde != NULL && (*pde & PG_V) != 0 && ((*pde & PG_PS) == 0 ||
	    pmap_demote_pde_locked(pmap, pde, va, &lock))) {
		pte = pmap_pde_to_pte(pde, va);
		if (va < VM_MAXUSER_ADDRESS && mpte == NULL) {
			mpte = PHYS_TO_VM_PAGE(*pde & PG_FRAME);
			mpte->ref_count++;
		}
	} else if (va < VM_MAXUSER_ADDRESS) {
		/*
		 * Here if the pte page isn't mapped, or if it has been
		 * deallocated.
		 */
		nosleep = (flags & PMAP_ENTER_NOSLEEP) != 0;
		mpte = _pmap_allocpte(pmap, pmap_pde_pindex(va),
		    nosleep ? NULL : &lock);
		if (mpte == NULL && nosleep) {
			rv = KERN_RESOURCE_SHORTAGE;
			goto out;
		}
		goto retry;
	} else
		panic("pmap_enter: invalid page directory va=%#lx", va);

	origpte = *pte;
	pv = NULL;
	if (va < VM_MAXUSER_ADDRESS && pmap->pm_type == PT_X86)
		newpte |= pmap_pkru_get(pmap, va);

	/*
	 * Is the specified virtual address already mapped?
	 */
	if ((origpte & PG_V) != 0) {
		/*
		 * Wiring change, just update stats. We don't worry about
		 * wiring PT pages as they remain resident as long as there
		 * are valid mappings in them. Hence, if a user page is wired,
		 * the PT page will be also.
		 */
		if ((newpte & PG_W) != 0 && (origpte & PG_W) == 0)
			pmap->pm_stats.wired_count++;
		else if ((newpte & PG_W) == 0 && (origpte & PG_W) != 0)
			pmap->pm_stats.wired_count--;

		/*
		 * Remove the extra PT page reference.
		 */
		if (mpte != NULL) {
			mpte->ref_count--;
			KASSERT(mpte->ref_count > 0,
			    ("pmap_enter: missing reference to page table page,"
			     " va: 0x%lx", va));
		}

		/*
		 * Has the physical page changed?
		 */
		opa = origpte & PG_FRAME;
		if (opa == pa) {
			/*
			 * No, might be a protection or wiring change.
			 */
			if ((origpte & PG_MANAGED) != 0 &&
			    (newpte & PG_RW) != 0)
				vm_page_aflag_set(m, PGA_WRITEABLE);
			if (((origpte ^ newpte) & ~(PG_M | PG_A)) == 0)
				goto unchanged;
			goto validate;
		}

		/*
		 * The physical page has changed.  Temporarily invalidate
		 * the mapping.  This ensures that all threads sharing the
		 * pmap keep a consistent view of the mapping, which is
		 * necessary for the correct handling of COW faults.  It
		 * also permits reuse of the old mapping's PV entry,
		 * avoiding an allocation.
		 *
		 * For consistency, handle unmanaged mappings the same way.
		 */
		origpte = pte_load_clear(pte);
		KASSERT((origpte & PG_FRAME) == opa,
		    ("pmap_enter: unexpected pa update for %#lx", va));
		if ((origpte & PG_MANAGED) != 0) {
			om = PHYS_TO_VM_PAGE(opa);

			/*
			 * The pmap lock is sufficient to synchronize with
			 * concurrent calls to pmap_page_test_mappings() and
			 * pmap_ts_referenced().
			 */
			if ((origpte & (PG_M | PG_RW)) == (PG_M | PG_RW))
				vm_page_dirty(om);
			if ((origpte & PG_A) != 0)
				vm_page_aflag_set(om, PGA_REFERENCED);
			CHANGE_PV_LIST_LOCK_TO_PHYS(&lock, opa);
			pv = pmap_pvh_remove(&om->md, pmap, va);
			KASSERT(pv != NULL,
			    ("pmap_enter: no PV entry for %#lx", va));
			if ((newpte & PG_MANAGED) == 0)
				free_pv_entry(pmap, pv);
			if ((om->aflags & PGA_WRITEABLE) != 0 &&
			    TAILQ_EMPTY(&om->md.pv_list) &&
			    ((om->flags & PG_FICTITIOUS) != 0 ||
			    TAILQ_EMPTY(&pa_to_pvh(opa)->pv_list)))
				vm_page_aflag_clear(om, PGA_WRITEABLE);
		}
		if ((origpte & PG_A) != 0)
			pmap_invalidate_page(pmap, va);
		origpte = 0;
	} else {
		/*
		 * Increment the counters.
		 */
		if ((newpte & PG_W) != 0)
			pmap->pm_stats.wired_count++;
		pmap_resident_count_inc(pmap, 1);
	}

	/*
	 * Enter on the PV list if part of our managed memory.
	 */
	if ((newpte & PG_MANAGED) != 0) {
		if (pv == NULL) {
			pv = get_pv_entry(pmap, &lock);
			pv->pv_va = va;
		}
		CHANGE_PV_LIST_LOCK_TO_PHYS(&lock, pa);
		TAILQ_INSERT_TAIL(&m->md.pv_list, pv, pv_next);
		m->md.pv_gen++;
		if ((newpte & PG_RW) != 0)
			vm_page_aflag_set(m, PGA_WRITEABLE);
	}

	/*
	 * Update the PTE.
	 */
	if ((origpte & PG_V) != 0) {
validate:
		origpte = pte_load_store(pte, newpte);
		KASSERT((origpte & PG_FRAME) == pa,
		    ("pmap_enter: unexpected pa update for %#lx", va));
		if ((newpte & PG_M) == 0 && (origpte & (PG_M | PG_RW)) ==
		    (PG_M | PG_RW)) {
			if ((origpte & PG_MANAGED) != 0)
				vm_page_dirty(m);

			/*
			 * Although the PTE may still have PG_RW set, TLB
			 * invalidation may nonetheless be required because
			 * the PTE no longer has PG_M set.
			 */
		} else if ((origpte & PG_NX) != 0 || (newpte & PG_NX) == 0) {
			/*
			 * This PTE change does not require TLB invalidation.
			 */
			goto unchanged;
		}
		if ((origpte & PG_A) != 0)
			pmap_invalidate_page(pmap, va);
	} else
		pte_store(pte, newpte);

unchanged:

#if VM_NRESERVLEVEL > 0
	/*
	 * If both the page table page and the reservation are fully
	 * populated, then attempt promotion.
	 */
	if ((mpte == NULL || mpte->ref_count == NPTEPG) &&
	    pmap_ps_enabled(pmap) &&
	    (m->flags & PG_FICTITIOUS) == 0 &&
	    vm_reserv_level_iffullpop(m) == 0)
		pmap_promote_pde(pmap, pde, va, &lock);
#endif

	rv = KERN_SUCCESS;
out:
	if (lock != NULL)
		rw_wunlock(lock);
	PMAP_UNLOCK(pmap);
	return (rv);
}

/*
 * Tries to create a read- and/or execute-only 2MB page mapping.  Returns true
 * if successful.  Returns false if (1) a page table page cannot be allocated
 * without sleeping, (2) a mapping already exists at the specified virtual
 * address, or (3) a PV entry cannot be allocated without reclaiming another
 * PV entry.
 */
static bool
pmap_enter_2mpage(pmap_t pmap, vm_offset_t va, vm_page_t m, vm_prot_t prot,
    struct rwlock **lockp)
{
	pd_entry_t newpde;
	pt_entry_t PG_V;

	PMAP_LOCK_ASSERT(pmap, MA_OWNED);
	PG_V = pmap_valid_bit(pmap);
	newpde = VM_PAGE_TO_PHYS(m) | pmap_cache_bits(pmap, m->md.pat_mode, 1) |
	    PG_PS | PG_V;
	if ((m->oflags & VPO_UNMANAGED) == 0)
		newpde |= PG_MANAGED;
	if ((prot & VM_PROT_EXECUTE) == 0)
		newpde |= pg_nx;
	if (va < VM_MAXUSER_ADDRESS)
		newpde |= PG_U;
	return (pmap_enter_pde(pmap, va, newpde, PMAP_ENTER_NOSLEEP |
	    PMAP_ENTER_NOREPLACE | PMAP_ENTER_NORECLAIM, NULL, lockp) ==
	    KERN_SUCCESS);
}

/*
 * Tries to create the specified 2MB page mapping.  Returns KERN_SUCCESS if
 * the mapping was created, and either KERN_FAILURE or KERN_RESOURCE_SHORTAGE
 * otherwise.  Returns KERN_FAILURE if PMAP_ENTER_NOREPLACE was specified and
 * a mapping already exists at the specified virtual address.  Returns
 * KERN_RESOURCE_SHORTAGE if PMAP_ENTER_NOSLEEP was specified and a page table
 * page allocation failed.  Returns KERN_RESOURCE_SHORTAGE if
 * PMAP_ENTER_NORECLAIM was specified and a PV entry allocation failed.
 *
 * The parameter "m" is only used when creating a managed, writeable mapping.
 */
static int
pmap_enter_pde(pmap_t pmap, vm_offset_t va, pd_entry_t newpde, u_int flags,
    vm_page_t m, struct rwlock **lockp)
{
	struct spglist free;
	pd_entry_t oldpde, *pde;
	pt_entry_t PG_G, PG_RW, PG_V;
	vm_page_t mt, pdpg;

	KASSERT(pmap == kernel_pmap || (newpde & PG_W) == 0,
	    ("pmap_enter_pde: cannot create wired user mapping"));
	PG_G = pmap_global_bit(pmap);
	PG_RW = pmap_rw_bit(pmap);
	KASSERT((newpde & (pmap_modified_bit(pmap) | PG_RW)) != PG_RW,
	    ("pmap_enter_pde: newpde is missing PG_M"));
	PG_V = pmap_valid_bit(pmap);
	PMAP_LOCK_ASSERT(pmap, MA_OWNED);

	if ((pdpg = pmap_allocpde(pmap, va, (flags & PMAP_ENTER_NOSLEEP) != 0 ?
	    NULL : lockp)) == NULL) {
		CTR2(KTR_PMAP, "pmap_enter_pde: failure for va %#lx"
		    " in pmap %p", va, pmap);
		return (KERN_RESOURCE_SHORTAGE);
	}

	/*
	 * If pkru is not same for the whole pde range, return failure
	 * and let vm_fault() cope.  Check after pde allocation, since
	 * it could sleep.
	 */
	if (!pmap_pkru_same(pmap, va, va + NBPDR)) {
		SLIST_INIT(&free);
		if (pmap_unwire_ptp(pmap, va, pdpg, &free)) {
			pmap_invalidate_page(pmap, va);
			vm_page_free_pages_toq(&free, true);
		}
		return (KERN_FAILURE);
	}
	if (va < VM_MAXUSER_ADDRESS && pmap->pm_type == PT_X86) {
		newpde &= ~X86_PG_PKU_MASK;
		newpde |= pmap_pkru_get(pmap, va);
	}

	pde = (pd_entry_t *)PHYS_TO_DMAP(VM_PAGE_TO_PHYS(pdpg));
	pde = &pde[pmap_pde_index(va)];
	oldpde = *pde;
	if ((oldpde & PG_V) != 0) {
		KASSERT(pdpg->ref_count > 1,
		    ("pmap_enter_pde: pdpg's reference count is too low"));
		if ((flags & PMAP_ENTER_NOREPLACE) != 0) {
			pdpg->ref_count--;
			CTR2(KTR_PMAP, "pmap_enter_pde: failure for va %#lx"
			    " in pmap %p", va, pmap);
			return (KERN_FAILURE);
		}
		/* Break the existing mapping(s). */
		SLIST_INIT(&free);
		if ((oldpde & PG_PS) != 0) {
			/*
			 * The reference to the PD page that was acquired by
			 * pmap_allocpde() ensures that it won't be freed.
			 * However, if the PDE resulted from a promotion, then
			 * a reserved PT page could be freed.
			 */
			(void)pmap_remove_pde(pmap, pde, va, &free, lockp);
			if ((oldpde & PG_G) == 0)
				pmap_invalidate_pde_page(pmap, va, oldpde);
		} else {
			pmap_delayed_invl_start();
			if (pmap_remove_ptes(pmap, va, va + NBPDR, pde, &free,
			    lockp))
		               pmap_invalidate_all(pmap);
			pmap_delayed_invl_finish();
		}
		vm_page_free_pages_toq(&free, true);
		if (va >= VM_MAXUSER_ADDRESS) {
			/*
			 * Both pmap_remove_pde() and pmap_remove_ptes() will
			 * leave the kernel page table page zero filled.
			 */
			mt = PHYS_TO_VM_PAGE(*pde & PG_FRAME);
			if (pmap_insert_pt_page(pmap, mt, false))
				panic("pmap_enter_pde: trie insert failed");
		} else
			KASSERT(*pde == 0, ("pmap_enter_pde: non-zero pde %p",
			    pde));
	}
	if ((newpde & PG_MANAGED) != 0) {
		/*
		 * Abort this mapping if its PV entry could not be created.
		 */
		if (!pmap_pv_insert_pde(pmap, va, newpde, flags, lockp)) {
			SLIST_INIT(&free);
			if (pmap_unwire_ptp(pmap, va, pdpg, &free)) {
				/*
				 * Although "va" is not mapped, paging-
				 * structure caches could nonetheless have
				 * entries that refer to the freed page table
				 * pages.  Invalidate those entries.
				 */
				pmap_invalidate_page(pmap, va);
				vm_page_free_pages_toq(&free, true);
			}
			CTR2(KTR_PMAP, "pmap_enter_pde: failure for va %#lx"
			    " in pmap %p", va, pmap);
			return (KERN_RESOURCE_SHORTAGE);
		}
		if ((newpde & PG_RW) != 0) {
			for (mt = m; mt < &m[NBPDR / PAGE_SIZE]; mt++)
				vm_page_aflag_set(mt, PGA_WRITEABLE);
		}
	}

	/*
	 * Increment counters.
	 */
	if ((newpde & PG_W) != 0)
		pmap->pm_stats.wired_count += NBPDR / PAGE_SIZE;
	pmap_resident_count_inc(pmap, NBPDR / PAGE_SIZE);

	/*
	 * Map the superpage.  (This is not a promoted mapping; there will not
	 * be any lingering 4KB page mappings in the TLB.)
	 */
	pde_store(pde, newpde);

	atomic_add_long(&pmap_pde_mappings, 1);
	CTR2(KTR_PMAP, "pmap_enter_pde: success for va %#lx"
	    " in pmap %p", va, pmap);
	return (KERN_SUCCESS);
}

/*
 * Maps a sequence of resident pages belonging to the same object.
 * The sequence begins with the given page m_start.  This page is
 * mapped at the given virtual address start.  Each subsequent page is
 * mapped at a virtual address that is offset from start by the same
 * amount as the page is offset from m_start within the object.  The
 * last page in the sequence is the page with the largest offset from
 * m_start that can be mapped at a virtual address less than the given
 * virtual address end.  Not every virtual page between start and end
 * is mapped; only those for which a resident page exists with the
 * corresponding offset from m_start are mapped.
 */
void
pmap_enter_object(pmap_t pmap, vm_offset_t start, vm_offset_t end,
    vm_page_t m_start, vm_prot_t prot)
{
	struct rwlock *lock;
	vm_offset_t va;
	vm_page_t m, mpte;
	vm_pindex_t diff, psize;

	VM_OBJECT_ASSERT_LOCKED(m_start->object);

	psize = atop(end - start);
	mpte = NULL;
	m = m_start;
	lock = NULL;
	PMAP_LOCK(pmap);
	while (m != NULL && (diff = m->pindex - m_start->pindex) < psize) {
		va = start + ptoa(diff);
		if ((va & PDRMASK) == 0 && va + NBPDR <= end &&
		    m->psind == 1 && pmap_ps_enabled(pmap) &&
		    pmap_enter_2mpage(pmap, va, m, prot, &lock))
			m = &m[NBPDR / PAGE_SIZE - 1];
		else
			mpte = pmap_enter_quick_locked(pmap, va, m, prot,
			    mpte, &lock);
		m = TAILQ_NEXT(m, listq);
	}
	if (lock != NULL)
		rw_wunlock(lock);
	PMAP_UNLOCK(pmap);
}

/*
 * this code makes some *MAJOR* assumptions:
 * 1. Current pmap & pmap exists.
 * 2. Not wired.
 * 3. Read access.
 * 4. No page table pages.
 * but is *MUCH* faster than pmap_enter...
 */

void
pmap_enter_quick(pmap_t pmap, vm_offset_t va, vm_page_t m, vm_prot_t prot)
{
	struct rwlock *lock;

	lock = NULL;
	PMAP_LOCK(pmap);
	(void)pmap_enter_quick_locked(pmap, va, m, prot, NULL, &lock);
	if (lock != NULL)
		rw_wunlock(lock);
	PMAP_UNLOCK(pmap);
}

static vm_page_t
pmap_enter_quick_locked(pmap_t pmap, vm_offset_t va, vm_page_t m,
    vm_prot_t prot, vm_page_t mpte, struct rwlock **lockp)
{
	struct spglist free;
	pt_entry_t newpte, *pte, PG_V;

	KASSERT(va < kmi.clean_sva || va >= kmi.clean_eva ||
	    (m->oflags & VPO_UNMANAGED) != 0,
	    ("pmap_enter_quick_locked: managed mapping within the clean submap"));
	PG_V = pmap_valid_bit(pmap);
	PMAP_LOCK_ASSERT(pmap, MA_OWNED);

	/*
	 * In the case that a page table page is not
	 * resident, we are creating it here.
	 */
	if (va < VM_MAXUSER_ADDRESS) {
		vm_pindex_t ptepindex;
		pd_entry_t *ptepa;

		/*
		 * Calculate pagetable page index
		 */
		ptepindex = pmap_pde_pindex(va);
		if (mpte && (mpte->pindex == ptepindex)) {
			mpte->ref_count++;
		} else {
			/*
			 * Get the page directory entry
			 */
			ptepa = pmap_pde(pmap, va);

			/*
			 * If the page table page is mapped, we just increment
			 * the hold count, and activate it.  Otherwise, we
			 * attempt to allocate a page table page.  If this
			 * attempt fails, we don't retry.  Instead, we give up.
			 */
			if (ptepa && (*ptepa & PG_V) != 0) {
				if (*ptepa & PG_PS)
					return (NULL);
				mpte = PHYS_TO_VM_PAGE(*ptepa & PG_FRAME);
				mpte->ref_count++;
			} else {
				/*
				 * Pass NULL instead of the PV list lock
				 * pointer, because we don't intend to sleep.
				 */
				mpte = _pmap_allocpte(pmap, ptepindex, NULL);
				if (mpte == NULL)
					return (mpte);
			}
		}
		pte = (pt_entry_t *)PHYS_TO_DMAP(VM_PAGE_TO_PHYS(mpte));
		pte = &pte[pmap_pte_index(va)];
	} else {
		mpte = NULL;
		pte = vtopte(va);
	}
	if (*pte) {
		if (mpte != NULL) {
			mpte->ref_count--;
			mpte = NULL;
		}
		return (mpte);
	}

	/*
	 * Enter on the PV list if part of our managed memory.
	 */
	if ((m->oflags & VPO_UNMANAGED) == 0 &&
	    !pmap_try_insert_pv_entry(pmap, va, m, lockp)) {
		if (mpte != NULL) {
			SLIST_INIT(&free);
			if (pmap_unwire_ptp(pmap, va, mpte, &free)) {
				/*
				 * Although "va" is not mapped, paging-
				 * structure caches could nonetheless have
				 * entries that refer to the freed page table
				 * pages.  Invalidate those entries.
				 */
				pmap_invalidate_page(pmap, va);
				vm_page_free_pages_toq(&free, true);
			}
			mpte = NULL;
		}
		return (mpte);
	}

	/*
	 * Increment counters
	 */
	pmap_resident_count_inc(pmap, 1);

	newpte = VM_PAGE_TO_PHYS(m) | PG_V |
	    pmap_cache_bits(pmap, m->md.pat_mode, 0);
	if ((m->oflags & VPO_UNMANAGED) == 0)
		newpte |= PG_MANAGED;
	if ((prot & VM_PROT_EXECUTE) == 0)
		newpte |= pg_nx;
	if (va < VM_MAXUSER_ADDRESS)
		newpte |= PG_U | pmap_pkru_get(pmap, va);
	pte_store(pte, newpte);
	return (mpte);
}

/*
 * Make a temporary mapping for a physical address.  This is only intended
 * to be used for panic dumps.
 */
void *
pmap_kenter_temporary(vm_paddr_t pa, int i)
{
	vm_offset_t va;

	va = (vm_offset_t)crashdumpmap + (i * PAGE_SIZE);
	pmap_kenter(va, pa);
	invlpg(va);
	return ((void *)crashdumpmap);
}

/*
 * This code maps large physical mmap regions into the
 * processor address space.  Note that some shortcuts
 * are taken, but the code works.
 */
void
pmap_object_init_pt(pmap_t pmap, vm_offset_t addr, vm_object_t object,
    vm_pindex_t pindex, vm_size_t size)
{
	pd_entry_t *pde;
	pt_entry_t PG_A, PG_M, PG_RW, PG_V;
	vm_paddr_t pa, ptepa;
	vm_page_t p, pdpg;
	int pat_mode;

	PG_A = pmap_accessed_bit(pmap);
	PG_M = pmap_modified_bit(pmap);
	PG_V = pmap_valid_bit(pmap);
	PG_RW = pmap_rw_bit(pmap);

	VM_OBJECT_ASSERT_WLOCKED(object);
	KASSERT(object->type == OBJT_DEVICE || object->type == OBJT_SG,
	    ("pmap_object_init_pt: non-device object"));
	if ((addr & (NBPDR - 1)) == 0 && (size & (NBPDR - 1)) == 0) {
		if (!pmap_ps_enabled(pmap))
			return;
		if (!vm_object_populate(object, pindex, pindex + atop(size)))
			return;
		p = vm_page_lookup(object, pindex);
		KASSERT(p->valid == VM_PAGE_BITS_ALL,
		    ("pmap_object_init_pt: invalid page %p", p));
		pat_mode = p->md.pat_mode;

		/*
		 * Abort the mapping if the first page is not physically
		 * aligned to a 2MB page boundary.
		 */
		ptepa = VM_PAGE_TO_PHYS(p);
		if (ptepa & (NBPDR - 1))
			return;

		/*
		 * Skip the first page.  Abort the mapping if the rest of
		 * the pages are not physically contiguous or have differing
		 * memory attributes.
		 */
		p = TAILQ_NEXT(p, listq);
		for (pa = ptepa + PAGE_SIZE; pa < ptepa + size;
		    pa += PAGE_SIZE) {
			KASSERT(p->valid == VM_PAGE_BITS_ALL,
			    ("pmap_object_init_pt: invalid page %p", p));
			if (pa != VM_PAGE_TO_PHYS(p) ||
			    pat_mode != p->md.pat_mode)
				return;
			p = TAILQ_NEXT(p, listq);
		}

		/*
		 * Map using 2MB pages.  Since "ptepa" is 2M aligned and
		 * "size" is a multiple of 2M, adding the PAT setting to "pa"
		 * will not affect the termination of this loop.
		 */ 
		PMAP_LOCK(pmap);
		for (pa = ptepa | pmap_cache_bits(pmap, pat_mode, 1);
		    pa < ptepa + size; pa += NBPDR) {
			pdpg = pmap_allocpde(pmap, addr, NULL);
			if (pdpg == NULL) {
				/*
				 * The creation of mappings below is only an
				 * optimization.  If a page directory page
				 * cannot be allocated without blocking,
				 * continue on to the next mapping rather than
				 * blocking.
				 */
				addr += NBPDR;
				continue;
			}
			pde = (pd_entry_t *)PHYS_TO_DMAP(VM_PAGE_TO_PHYS(pdpg));
			pde = &pde[pmap_pde_index(addr)];
			if ((*pde & PG_V) == 0) {
				pde_store(pde, pa | PG_PS | PG_M | PG_A |
				    PG_U | PG_RW | PG_V);
				pmap_resident_count_inc(pmap, NBPDR / PAGE_SIZE);
				atomic_add_long(&pmap_pde_mappings, 1);
			} else {
				/* Continue on if the PDE is already valid. */
				pdpg->ref_count--;
				KASSERT(pdpg->ref_count > 0,
				    ("pmap_object_init_pt: missing reference "
				    "to page directory page, va: 0x%lx", addr));
			}
			addr += NBPDR;
		}
		PMAP_UNLOCK(pmap);
	}
}

/*
 *	Clear the wired attribute from the mappings for the specified range of
 *	addresses in the given pmap.  Every valid mapping within that range
 *	must have the wired attribute set.  In contrast, invalid mappings
 *	cannot have the wired attribute set, so they are ignored.
 *
 *	The wired attribute of the page table entry is not a hardware
 *	feature, so there is no need to invalidate any TLB entries.
 *	Since pmap_demote_pde() for the wired entry must never fail,
 *	pmap_delayed_invl_start()/finish() calls around the
 *	function are not needed.
 */
void
pmap_unwire(pmap_t pmap, vm_offset_t sva, vm_offset_t eva)
{
	vm_offset_t va_next;
	pml4_entry_t *pml4e;
	pdp_entry_t *pdpe;
	pd_entry_t *pde;
	pt_entry_t *pte, PG_V;

	PG_V = pmap_valid_bit(pmap);
	PMAP_LOCK(pmap);
	for (; sva < eva; sva = va_next) {
		pml4e = pmap_pml4e(pmap, sva);
		if ((*pml4e & PG_V) == 0) {
			va_next = (sva + NBPML4) & ~PML4MASK;
			if (va_next < sva)
				va_next = eva;
			continue;
		}
		pdpe = pmap_pml4e_to_pdpe(pml4e, sva);
		if ((*pdpe & PG_V) == 0) {
			va_next = (sva + NBPDP) & ~PDPMASK;
			if (va_next < sva)
				va_next = eva;
			continue;
		}
		va_next = (sva + NBPDR) & ~PDRMASK;
		if (va_next < sva)
			va_next = eva;
		pde = pmap_pdpe_to_pde(pdpe, sva);
		if ((*pde & PG_V) == 0)
			continue;
		if ((*pde & PG_PS) != 0) {
			if ((*pde & PG_W) == 0)
				panic("pmap_unwire: pde %#jx is missing PG_W",
				    (uintmax_t)*pde);

			/*
			 * Are we unwiring the entire large page?  If not,
			 * demote the mapping and fall through.
			 */
			if (sva + NBPDR == va_next && eva >= va_next) {
				atomic_clear_long(pde, PG_W);
				pmap->pm_stats.wired_count -= NBPDR /
				    PAGE_SIZE;
				continue;
			} else if (!pmap_demote_pde(pmap, pde, sva))
				panic("pmap_unwire: demotion failed");
		}
		if (va_next > eva)
			va_next = eva;
		for (pte = pmap_pde_to_pte(pde, sva); sva != va_next; pte++,
		    sva += PAGE_SIZE) {
			if ((*pte & PG_V) == 0)
				continue;
			if ((*pte & PG_W) == 0)
				panic("pmap_unwire: pte %#jx is missing PG_W",
				    (uintmax_t)*pte);

			/*
			 * PG_W must be cleared atomically.  Although the pmap
			 * lock synchronizes access to PG_W, another processor
			 * could be setting PG_M and/or PG_A concurrently.
			 */
			atomic_clear_long(pte, PG_W);
			pmap->pm_stats.wired_count--;
		}
	}
	PMAP_UNLOCK(pmap);
}

/*
 *	Copy the range specified by src_addr/len
 *	from the source map to the range dst_addr/len
 *	in the destination map.
 *
 *	This routine is only advisory and need not do anything.
 */
void
pmap_copy(pmap_t dst_pmap, pmap_t src_pmap, vm_offset_t dst_addr, vm_size_t len,
    vm_offset_t src_addr)
{
	struct rwlock *lock;
	struct spglist free;
	pml4_entry_t *pml4e;
	pdp_entry_t *pdpe;
	pd_entry_t *pde, srcptepaddr;
	pt_entry_t *dst_pte, PG_A, PG_M, PG_V, ptetemp, *src_pte;
	vm_offset_t addr, end_addr, va_next;
	vm_page_t dst_pdpg, dstmpte, srcmpte;

	if (dst_addr != src_addr)
		return;

	if (dst_pmap->pm_type != src_pmap->pm_type)
		return;

	/*
	 * EPT page table entries that require emulation of A/D bits are
	 * sensitive to clearing the PG_A bit (aka EPT_PG_READ). Although
	 * we clear PG_M (aka EPT_PG_WRITE) concomitantly, the PG_U bit
	 * (aka EPT_PG_EXECUTE) could still be set. Since some EPT
	 * implementations flag an EPT misconfiguration for exec-only
	 * mappings we skip this function entirely for emulated pmaps.
	 */
	if (pmap_emulate_ad_bits(dst_pmap))
		return;

	end_addr = src_addr + len;
	lock = NULL;
	if (dst_pmap < src_pmap) {
		PMAP_LOCK(dst_pmap);
		PMAP_LOCK(src_pmap);
	} else {
		PMAP_LOCK(src_pmap);
		PMAP_LOCK(dst_pmap);
	}

	PG_A = pmap_accessed_bit(dst_pmap);
	PG_M = pmap_modified_bit(dst_pmap);
	PG_V = pmap_valid_bit(dst_pmap);

	for (addr = src_addr; addr < end_addr; addr = va_next) {
		KASSERT(addr < UPT_MIN_ADDRESS,
		    ("pmap_copy: invalid to pmap_copy page tables"));

		pml4e = pmap_pml4e(src_pmap, addr);
		if ((*pml4e & PG_V) == 0) {
			va_next = (addr + NBPML4) & ~PML4MASK;
			if (va_next < addr)
				va_next = end_addr;
			continue;
		}

		pdpe = pmap_pml4e_to_pdpe(pml4e, addr);
		if ((*pdpe & PG_V) == 0) {
			va_next = (addr + NBPDP) & ~PDPMASK;
			if (va_next < addr)
				va_next = end_addr;
			continue;
		}

		va_next = (addr + NBPDR) & ~PDRMASK;
		if (va_next < addr)
			va_next = end_addr;

		pde = pmap_pdpe_to_pde(pdpe, addr);
		srcptepaddr = *pde;
		if (srcptepaddr == 0)
			continue;
			
		if (srcptepaddr & PG_PS) {
			if ((addr & PDRMASK) != 0 || addr + NBPDR > end_addr)
				continue;
			dst_pdpg = pmap_allocpde(dst_pmap, addr, NULL);
			if (dst_pdpg == NULL)
				break;
			pde = (pd_entry_t *)
			    PHYS_TO_DMAP(VM_PAGE_TO_PHYS(dst_pdpg));
			pde = &pde[pmap_pde_index(addr)];
			if (*pde == 0 && ((srcptepaddr & PG_MANAGED) == 0 ||
			    pmap_pv_insert_pde(dst_pmap, addr, srcptepaddr,
			    PMAP_ENTER_NORECLAIM, &lock))) {
				*pde = srcptepaddr & ~PG_W;
				pmap_resident_count_inc(dst_pmap, NBPDR /
				    PAGE_SIZE);
				atomic_add_long(&pmap_pde_mappings, 1);
			} else
				dst_pdpg->ref_count--;
			continue;
		}

		srcptepaddr &= PG_FRAME;
		srcmpte = PHYS_TO_VM_PAGE(srcptepaddr);
		KASSERT(srcmpte->ref_count > 0,
		    ("pmap_copy: source page table page is unused"));

		if (va_next > end_addr)
			va_next = end_addr;

		src_pte = (pt_entry_t *)PHYS_TO_DMAP(srcptepaddr);
		src_pte = &src_pte[pmap_pte_index(addr)];
		dstmpte = NULL;
		for (; addr < va_next; addr += PAGE_SIZE, src_pte++) {
			ptetemp = *src_pte;

			/*
			 * We only virtual copy managed pages.
			 */
			if ((ptetemp & PG_MANAGED) == 0)
				continue;

			if (dstmpte != NULL) {
				KASSERT(dstmpte->pindex ==
				    pmap_pde_pindex(addr),
				    ("dstmpte pindex/addr mismatch"));
				dstmpte->ref_count++;
			} else if ((dstmpte = pmap_allocpte(dst_pmap, addr,
			    NULL)) == NULL)
				goto out;
			dst_pte = (pt_entry_t *)
			    PHYS_TO_DMAP(VM_PAGE_TO_PHYS(dstmpte));
			dst_pte = &dst_pte[pmap_pte_index(addr)];
			if (*dst_pte == 0 &&
			    pmap_try_insert_pv_entry(dst_pmap, addr,
			    PHYS_TO_VM_PAGE(ptetemp & PG_FRAME), &lock)) {
				/*
				 * Clear the wired, modified, and accessed
				 * (referenced) bits during the copy.
				 */
				*dst_pte = ptetemp & ~(PG_W | PG_M | PG_A);
				pmap_resident_count_inc(dst_pmap, 1);
			} else {
				SLIST_INIT(&free);
				if (pmap_unwire_ptp(dst_pmap, addr, dstmpte,
				    &free)) {
					/*
					 * Although "addr" is not mapped,
					 * paging-structure caches could
					 * nonetheless have entries that refer
					 * to the freed page table pages.
					 * Invalidate those entries.
					 */
					pmap_invalidate_page(dst_pmap, addr);
					vm_page_free_pages_toq(&free, true);
				}
				goto out;
			}
			/* Have we copied all of the valid mappings? */ 
			if (dstmpte->ref_count >= srcmpte->ref_count)
				break;
		}
	}
out:
	if (lock != NULL)
		rw_wunlock(lock);
	PMAP_UNLOCK(src_pmap);
	PMAP_UNLOCK(dst_pmap);
}

int
pmap_vmspace_copy(pmap_t dst_pmap, pmap_t src_pmap)
{
	int error;

	if (dst_pmap->pm_type != src_pmap->pm_type ||
	    dst_pmap->pm_type != PT_X86 ||
	    (cpu_stdext_feature2 & CPUID_STDEXT2_PKU) == 0)
		return (0);
	for (;;) {
		if (dst_pmap < src_pmap) {
			PMAP_LOCK(dst_pmap);
			PMAP_LOCK(src_pmap);
		} else {
			PMAP_LOCK(src_pmap);
			PMAP_LOCK(dst_pmap);
		}
		error = pmap_pkru_copy(dst_pmap, src_pmap);
		/* Clean up partial copy on failure due to no memory. */
		if (error == ENOMEM)
			pmap_pkru_deassign_all(dst_pmap);
		PMAP_UNLOCK(src_pmap);
		PMAP_UNLOCK(dst_pmap);
		if (error != ENOMEM)
			break;
		vm_wait(NULL);
	}
	return (error);
}

/*
 * Zero the specified hardware page.
 */
void
pmap_zero_page(vm_page_t m)
{
	vm_offset_t va = PHYS_TO_DMAP(VM_PAGE_TO_PHYS(m));

	pagezero((void *)va);
}

/*
 * Zero an an area within a single hardware page.  off and size must not
 * cover an area beyond a single hardware page.
 */
void
pmap_zero_page_area(vm_page_t m, int off, int size)
{
	vm_offset_t va = PHYS_TO_DMAP(VM_PAGE_TO_PHYS(m));

	if (off == 0 && size == PAGE_SIZE)
		pagezero((void *)va);
	else
		bzero((char *)va + off, size);
}

/*
 * Copy 1 specified hardware page to another.
 */
void
pmap_copy_page(vm_page_t msrc, vm_page_t mdst)
{
	vm_offset_t src = PHYS_TO_DMAP(VM_PAGE_TO_PHYS(msrc));
	vm_offset_t dst = PHYS_TO_DMAP(VM_PAGE_TO_PHYS(mdst));

	pagecopy((void *)src, (void *)dst);
}

int unmapped_buf_allowed = 1;

void
pmap_copy_pages(vm_page_t ma[], vm_offset_t a_offset, vm_page_t mb[],
    vm_offset_t b_offset, int xfersize)
{
	void *a_cp, *b_cp;
	vm_page_t pages[2];
	vm_offset_t vaddr[2], a_pg_offset, b_pg_offset;
	int cnt;
	boolean_t mapped;

	while (xfersize > 0) {
		a_pg_offset = a_offset & PAGE_MASK;
		pages[0] = ma[a_offset >> PAGE_SHIFT];
		b_pg_offset = b_offset & PAGE_MASK;
		pages[1] = mb[b_offset >> PAGE_SHIFT];
		cnt = min(xfersize, PAGE_SIZE - a_pg_offset);
		cnt = min(cnt, PAGE_SIZE - b_pg_offset);
		mapped = pmap_map_io_transient(pages, vaddr, 2, FALSE);
		a_cp = (char *)vaddr[0] + a_pg_offset;
		b_cp = (char *)vaddr[1] + b_pg_offset;
		bcopy(a_cp, b_cp, cnt);
		if (__predict_false(mapped))
			pmap_unmap_io_transient(pages, vaddr, 2, FALSE);
		a_offset += cnt;
		b_offset += cnt;
		xfersize -= cnt;
	}
}

/*
 * Returns true if the pmap's pv is one of the first
 * 16 pvs linked to from this page.  This count may
 * be changed upwards or downwards in the future; it
 * is only necessary that true be returned for a small
 * subset of pmaps for proper page aging.
 */
boolean_t
pmap_page_exists_quick(pmap_t pmap, vm_page_t m)
{
	struct md_page *pvh;
	struct rwlock *lock;
	pv_entry_t pv;
	int loops = 0;
	boolean_t rv;

	KASSERT((m->oflags & VPO_UNMANAGED) == 0,
	    ("pmap_page_exists_quick: page %p is not managed", m));
	rv = FALSE;
	lock = VM_PAGE_TO_PV_LIST_LOCK(m);
	rw_rlock(lock);
	TAILQ_FOREACH(pv, &m->md.pv_list, pv_next) {
		if (PV_PMAP(pv) == pmap) {
			rv = TRUE;
			break;
		}
		loops++;
		if (loops >= 16)
			break;
	}
	if (!rv && loops < 16 && (m->flags & PG_FICTITIOUS) == 0) {
		pvh = pa_to_pvh(VM_PAGE_TO_PHYS(m));
		TAILQ_FOREACH(pv, &pvh->pv_list, pv_next) {
			if (PV_PMAP(pv) == pmap) {
				rv = TRUE;
				break;
			}
			loops++;
			if (loops >= 16)
				break;
		}
	}
	rw_runlock(lock);
	return (rv);
}

/*
 *	pmap_page_wired_mappings:
 *
 *	Return the number of managed mappings to the given physical page
 *	that are wired.
 */
int
pmap_page_wired_mappings(vm_page_t m)
{
	struct rwlock *lock;
	struct md_page *pvh;
	pmap_t pmap;
	pt_entry_t *pte;
	pv_entry_t pv;
	int count, md_gen, pvh_gen;

	if ((m->oflags & VPO_UNMANAGED) != 0)
		return (0);
	lock = VM_PAGE_TO_PV_LIST_LOCK(m);
	rw_rlock(lock);
restart:
	count = 0;
	TAILQ_FOREACH(pv, &m->md.pv_list, pv_next) {
		pmap = PV_PMAP(pv);
		if (!PMAP_TRYLOCK(pmap)) {
			md_gen = m->md.pv_gen;
			rw_runlock(lock);
			PMAP_LOCK(pmap);
			rw_rlock(lock);
			if (md_gen != m->md.pv_gen) {
				PMAP_UNLOCK(pmap);
				goto restart;
			}
		}
		pte = pmap_pte(pmap, pv->pv_va);
		if ((*pte & PG_W) != 0)
			count++;
		PMAP_UNLOCK(pmap);
	}
	if ((m->flags & PG_FICTITIOUS) == 0) {
		pvh = pa_to_pvh(VM_PAGE_TO_PHYS(m));
		TAILQ_FOREACH(pv, &pvh->pv_list, pv_next) {
			pmap = PV_PMAP(pv);
			if (!PMAP_TRYLOCK(pmap)) {
				md_gen = m->md.pv_gen;
				pvh_gen = pvh->pv_gen;
				rw_runlock(lock);
				PMAP_LOCK(pmap);
				rw_rlock(lock);
				if (md_gen != m->md.pv_gen ||
				    pvh_gen != pvh->pv_gen) {
					PMAP_UNLOCK(pmap);
					goto restart;
				}
			}
			pte = pmap_pde(pmap, pv->pv_va);
			if ((*pte & PG_W) != 0)
				count++;
			PMAP_UNLOCK(pmap);
		}
	}
	rw_runlock(lock);
	return (count);
}

/*
 * Returns TRUE if the given page is mapped individually or as part of
 * a 2mpage.  Otherwise, returns FALSE.
 */
boolean_t
pmap_page_is_mapped(vm_page_t m)
{
	struct rwlock *lock;
	boolean_t rv;

	if ((m->oflags & VPO_UNMANAGED) != 0)
		return (FALSE);
	lock = VM_PAGE_TO_PV_LIST_LOCK(m);
	rw_rlock(lock);
	rv = !TAILQ_EMPTY(&m->md.pv_list) ||
	    ((m->flags & PG_FICTITIOUS) == 0 &&
	    !TAILQ_EMPTY(&pa_to_pvh(VM_PAGE_TO_PHYS(m))->pv_list));
	rw_runlock(lock);
	return (rv);
}

/*
 * Destroy all managed, non-wired mappings in the given user-space
 * pmap.  This pmap cannot be active on any processor besides the
 * caller.
 *
 * This function cannot be applied to the kernel pmap.  Moreover, it
 * is not intended for general use.  It is only to be used during
 * process termination.  Consequently, it can be implemented in ways
 * that make it faster than pmap_remove().  First, it can more quickly
 * destroy mappings by iterating over the pmap's collection of PV
 * entries, rather than searching the page table.  Second, it doesn't
 * have to test and clear the page table entries atomically, because
 * no processor is currently accessing the user address space.  In
 * particular, a page table entry's dirty bit won't change state once
 * this function starts.
 *
 * Although this function destroys all of the pmap's managed,
 * non-wired mappings, it can delay and batch the invalidation of TLB
 * entries without calling pmap_delayed_invl_start() and
 * pmap_delayed_invl_finish().  Because the pmap is not active on
 * any other processor, none of these TLB entries will ever be used
 * before their eventual invalidation.  Consequently, there is no need
 * for either pmap_remove_all() or pmap_remove_write() to wait for
 * that eventual TLB invalidation.
 */
void
pmap_remove_pages(pmap_t pmap)
{
	pd_entry_t ptepde;
	pt_entry_t *pte, tpte;
	pt_entry_t PG_M, PG_RW, PG_V;
	struct spglist free;
	vm_page_t m, mpte, mt;
	pv_entry_t pv;
	struct md_page *pvh;
	struct pv_chunk *pc, *npc;
	struct rwlock *lock;
	int64_t bit;
	uint64_t inuse, bitmask;
	int allfree, field, freed, idx;
	boolean_t superpage;
	vm_paddr_t pa;

	/*
	 * Assert that the given pmap is only active on the current
	 * CPU.  Unfortunately, we cannot block another CPU from
	 * activating the pmap while this function is executing.
	 */
	KASSERT(pmap == PCPU_GET(curpmap), ("non-current pmap %p", pmap));
#ifdef INVARIANTS
	{
		cpuset_t other_cpus;

		other_cpus = all_cpus;
		critical_enter();
		CPU_CLR(PCPU_GET(cpuid), &other_cpus);
		CPU_AND(&other_cpus, &pmap->pm_active);
		critical_exit();
		KASSERT(CPU_EMPTY(&other_cpus), ("pmap active %p", pmap));
	}
#endif

	lock = NULL;
	PG_M = pmap_modified_bit(pmap);
	PG_V = pmap_valid_bit(pmap);
	PG_RW = pmap_rw_bit(pmap);

	SLIST_INIT(&free);
	PMAP_LOCK(pmap);
	TAILQ_FOREACH_SAFE(pc, &pmap->pm_pvchunk, pc_list, npc) {
		allfree = 1;
		freed = 0;
		for (field = 0; field < _NPCM; field++) {
			inuse = ~pc->pc_map[field] & pc_freemask[field];
			while (inuse != 0) {
				bit = bsfq(inuse);
				bitmask = 1UL << bit;
				idx = field * 64 + bit;
				pv = &pc->pc_pventry[idx];
				inuse &= ~bitmask;

				pte = pmap_pdpe(pmap, pv->pv_va);
				ptepde = *pte;
				pte = pmap_pdpe_to_pde(pte, pv->pv_va);
				tpte = *pte;
				if ((tpte & (PG_PS | PG_V)) == PG_V) {
					superpage = FALSE;
					ptepde = tpte;
					pte = (pt_entry_t *)PHYS_TO_DMAP(tpte &
					    PG_FRAME);
					pte = &pte[pmap_pte_index(pv->pv_va)];
					tpte = *pte;
				} else {
					/*
					 * Keep track whether 'tpte' is a
					 * superpage explicitly instead of
					 * relying on PG_PS being set.
					 *
					 * This is because PG_PS is numerically
					 * identical to PG_PTE_PAT and thus a
					 * regular page could be mistaken for
					 * a superpage.
					 */
					superpage = TRUE;
				}

				if ((tpte & PG_V) == 0) {
					panic("bad pte va %lx pte %lx",
					    pv->pv_va, tpte);
				}

/*
 * We cannot remove wired pages from a process' mapping at this time
 */
				if (tpte & PG_W) {
					allfree = 0;
					continue;
				}

				if (superpage)
					pa = tpte & PG_PS_FRAME;
				else
					pa = tpte & PG_FRAME;

				m = PHYS_TO_VM_PAGE(pa);
				KASSERT(m->phys_addr == pa,
				    ("vm_page_t %p phys_addr mismatch %016jx %016jx",
				    m, (uintmax_t)m->phys_addr,
				    (uintmax_t)tpte));

				KASSERT((m->flags & PG_FICTITIOUS) != 0 ||
				    m < &vm_page_array[vm_page_array_size],
				    ("pmap_remove_pages: bad tpte %#jx",
				    (uintmax_t)tpte));

				pte_clear(pte);

				/*
				 * Update the vm_page_t clean/reference bits.
				 */
				if ((tpte & (PG_M | PG_RW)) == (PG_M | PG_RW)) {
					if (superpage) {
						for (mt = m; mt < &m[NBPDR / PAGE_SIZE]; mt++)
							vm_page_dirty(mt);
					} else
						vm_page_dirty(m);
				}

				CHANGE_PV_LIST_LOCK_TO_VM_PAGE(&lock, m);

				/* Mark free */
				pc->pc_map[field] |= bitmask;
				if (superpage) {
					pmap_resident_count_dec(pmap, NBPDR / PAGE_SIZE);
					pvh = pa_to_pvh(tpte & PG_PS_FRAME);
					TAILQ_REMOVE(&pvh->pv_list, pv, pv_next);
					pvh->pv_gen++;
					if (TAILQ_EMPTY(&pvh->pv_list)) {
						for (mt = m; mt < &m[NBPDR / PAGE_SIZE]; mt++)
							if ((mt->aflags & PGA_WRITEABLE) != 0 &&
							    TAILQ_EMPTY(&mt->md.pv_list))
								vm_page_aflag_clear(mt, PGA_WRITEABLE);
					}
					mpte = pmap_remove_pt_page(pmap, pv->pv_va);
					if (mpte != NULL) {
						KASSERT(mpte->valid == VM_PAGE_BITS_ALL,
						    ("pmap_remove_pages: pte page not promoted"));
						pmap_resident_count_dec(pmap, 1);
						KASSERT(mpte->ref_count == NPTEPG,
						    ("pmap_remove_pages: pte page reference count error"));
						mpte->ref_count = 0;
						pmap_add_delayed_free_list(mpte, &free, FALSE);
					}
				} else {
					pmap_resident_count_dec(pmap, 1);
					TAILQ_REMOVE(&m->md.pv_list, pv, pv_next);
					m->md.pv_gen++;
					if ((m->aflags & PGA_WRITEABLE) != 0 &&
					    TAILQ_EMPTY(&m->md.pv_list) &&
					    (m->flags & PG_FICTITIOUS) == 0) {
						pvh = pa_to_pvh(VM_PAGE_TO_PHYS(m));
						if (TAILQ_EMPTY(&pvh->pv_list))
							vm_page_aflag_clear(m, PGA_WRITEABLE);
					}
				}
				pmap_unuse_pt(pmap, pv->pv_va, ptepde, &free);
				freed++;
			}
		}
		PV_STAT(atomic_add_long(&pv_entry_frees, freed));
		PV_STAT(atomic_add_int(&pv_entry_spare, freed));
		PV_STAT(atomic_subtract_long(&pv_entry_count, freed));
		if (allfree) {
			TAILQ_REMOVE(&pmap->pm_pvchunk, pc, pc_list);
			free_pv_chunk(pc);
		}
	}
	if (lock != NULL)
		rw_wunlock(lock);
	pmap_invalidate_all(pmap);
	pmap_pkru_deassign_all(pmap);
	PMAP_UNLOCK(pmap);
	vm_page_free_pages_toq(&free, true);
}

static boolean_t
pmap_page_test_mappings(vm_page_t m, boolean_t accessed, boolean_t modified)
{
	struct rwlock *lock;
	pv_entry_t pv;
	struct md_page *pvh;
	pt_entry_t *pte, mask;
	pt_entry_t PG_A, PG_M, PG_RW, PG_V;
	pmap_t pmap;
	int md_gen, pvh_gen;
	boolean_t rv;

	rv = FALSE;
	lock = VM_PAGE_TO_PV_LIST_LOCK(m);
	rw_rlock(lock);
restart:
	TAILQ_FOREACH(pv, &m->md.pv_list, pv_next) {
		pmap = PV_PMAP(pv);
		if (!PMAP_TRYLOCK(pmap)) {
			md_gen = m->md.pv_gen;
			rw_runlock(lock);
			PMAP_LOCK(pmap);
			rw_rlock(lock);
			if (md_gen != m->md.pv_gen) {
				PMAP_UNLOCK(pmap);
				goto restart;
			}
		}
		pte = pmap_pte(pmap, pv->pv_va);
		mask = 0;
		if (modified) {
			PG_M = pmap_modified_bit(pmap);
			PG_RW = pmap_rw_bit(pmap);
			mask |= PG_RW | PG_M;
		}
		if (accessed) {
			PG_A = pmap_accessed_bit(pmap);
			PG_V = pmap_valid_bit(pmap);
			mask |= PG_V | PG_A;
		}
		rv = (*pte & mask) == mask;
		PMAP_UNLOCK(pmap);
		if (rv)
			goto out;
	}
	if ((m->flags & PG_FICTITIOUS) == 0) {
		pvh = pa_to_pvh(VM_PAGE_TO_PHYS(m));
		TAILQ_FOREACH(pv, &pvh->pv_list, pv_next) {
			pmap = PV_PMAP(pv);
			if (!PMAP_TRYLOCK(pmap)) {
				md_gen = m->md.pv_gen;
				pvh_gen = pvh->pv_gen;
				rw_runlock(lock);
				PMAP_LOCK(pmap);
				rw_rlock(lock);
				if (md_gen != m->md.pv_gen ||
				    pvh_gen != pvh->pv_gen) {
					PMAP_UNLOCK(pmap);
					goto restart;
				}
			}
			pte = pmap_pde(pmap, pv->pv_va);
			mask = 0;
			if (modified) {
				PG_M = pmap_modified_bit(pmap);
				PG_RW = pmap_rw_bit(pmap);
				mask |= PG_RW | PG_M;
			}
			if (accessed) {
				PG_A = pmap_accessed_bit(pmap);
				PG_V = pmap_valid_bit(pmap);
				mask |= PG_V | PG_A;
			}
			rv = (*pte & mask) == mask;
			PMAP_UNLOCK(pmap);
			if (rv)
				goto out;
		}
	}
out:
	rw_runlock(lock);
	return (rv);
}

/*
 *	pmap_is_modified:
 *
 *	Return whether or not the specified physical page was modified
 *	in any physical maps.
 */
boolean_t
pmap_is_modified(vm_page_t m)
{

	KASSERT((m->oflags & VPO_UNMANAGED) == 0,
	    ("pmap_is_modified: page %p is not managed", m));

	/*
	 * If the page is not exclusive busied, then PGA_WRITEABLE cannot be
	 * concurrently set while the object is locked.  Thus, if PGA_WRITEABLE
	 * is clear, no PTEs can have PG_M set.
	 */
	VM_OBJECT_ASSERT_WLOCKED(m->object);
	if (!vm_page_xbusied(m) && (m->aflags & PGA_WRITEABLE) == 0)
		return (FALSE);
	return (pmap_page_test_mappings(m, FALSE, TRUE));
}

/*
 *	pmap_is_prefaultable:
 *
 *	Return whether or not the specified virtual address is eligible
 *	for prefault.
 */
boolean_t
pmap_is_prefaultable(pmap_t pmap, vm_offset_t addr)
{
	pd_entry_t *pde;
	pt_entry_t *pte, PG_V;
	boolean_t rv;

	PG_V = pmap_valid_bit(pmap);
	rv = FALSE;
	PMAP_LOCK(pmap);
	pde = pmap_pde(pmap, addr);
	if (pde != NULL && (*pde & (PG_PS | PG_V)) == PG_V) {
		pte = pmap_pde_to_pte(pde, addr);
		rv = (*pte & PG_V) == 0;
	}
	PMAP_UNLOCK(pmap);
	return (rv);
}

/*
 *	pmap_is_referenced:
 *
 *	Return whether or not the specified physical page was referenced
 *	in any physical maps.
 */
boolean_t
pmap_is_referenced(vm_page_t m)
{

	KASSERT((m->oflags & VPO_UNMANAGED) == 0,
	    ("pmap_is_referenced: page %p is not managed", m));
	return (pmap_page_test_mappings(m, TRUE, FALSE));
}

/*
 * Clear the write and modified bits in each of the given page's mappings.
 */
void
pmap_remove_write(vm_page_t m)
{
	struct md_page *pvh;
	pmap_t pmap;
	struct rwlock *lock;
	pv_entry_t next_pv, pv;
	pd_entry_t *pde;
	pt_entry_t oldpte, *pte, PG_M, PG_RW;
	vm_offset_t va;
	int pvh_gen, md_gen;

	KASSERT((m->oflags & VPO_UNMANAGED) == 0,
	    ("pmap_remove_write: page %p is not managed", m));

	/*
	 * If the page is not exclusive busied, then PGA_WRITEABLE cannot be
	 * set by another thread while the object is locked.  Thus,
	 * if PGA_WRITEABLE is clear, no page table entries need updating.
	 */
	VM_OBJECT_ASSERT_WLOCKED(m->object);
	if (!vm_page_xbusied(m) && (m->aflags & PGA_WRITEABLE) == 0)
		return;
	lock = VM_PAGE_TO_PV_LIST_LOCK(m);
	pvh = (m->flags & PG_FICTITIOUS) != 0 ? &pv_dummy :
	    pa_to_pvh(VM_PAGE_TO_PHYS(m));
retry_pv_loop:
	rw_wlock(lock);
	TAILQ_FOREACH_SAFE(pv, &pvh->pv_list, pv_next, next_pv) {
		pmap = PV_PMAP(pv);
		if (!PMAP_TRYLOCK(pmap)) {
			pvh_gen = pvh->pv_gen;
			rw_wunlock(lock);
			PMAP_LOCK(pmap);
			rw_wlock(lock);
			if (pvh_gen != pvh->pv_gen) {
				PMAP_UNLOCK(pmap);
				rw_wunlock(lock);
				goto retry_pv_loop;
			}
		}
		PG_RW = pmap_rw_bit(pmap);
		va = pv->pv_va;
		pde = pmap_pde(pmap, va);
		if ((*pde & PG_RW) != 0)
			(void)pmap_demote_pde_locked(pmap, pde, va, &lock);
		KASSERT(lock == VM_PAGE_TO_PV_LIST_LOCK(m),
		    ("inconsistent pv lock %p %p for page %p",
		    lock, VM_PAGE_TO_PV_LIST_LOCK(m), m));
		PMAP_UNLOCK(pmap);
	}
	TAILQ_FOREACH(pv, &m->md.pv_list, pv_next) {
		pmap = PV_PMAP(pv);
		if (!PMAP_TRYLOCK(pmap)) {
			pvh_gen = pvh->pv_gen;
			md_gen = m->md.pv_gen;
			rw_wunlock(lock);
			PMAP_LOCK(pmap);
			rw_wlock(lock);
			if (pvh_gen != pvh->pv_gen ||
			    md_gen != m->md.pv_gen) {
				PMAP_UNLOCK(pmap);
				rw_wunlock(lock);
				goto retry_pv_loop;
			}
		}
		PG_M = pmap_modified_bit(pmap);
		PG_RW = pmap_rw_bit(pmap);
		pde = pmap_pde(pmap, pv->pv_va);
		KASSERT((*pde & PG_PS) == 0,
		    ("pmap_remove_write: found a 2mpage in page %p's pv list",
		    m));
		pte = pmap_pde_to_pte(pde, pv->pv_va);
retry:
		oldpte = *pte;
		if (oldpte & PG_RW) {
			if (!atomic_cmpset_long(pte, oldpte, oldpte &
			    ~(PG_RW | PG_M)))
				goto retry;
			if ((oldpte & PG_M) != 0)
				vm_page_dirty(m);
			pmap_invalidate_page(pmap, pv->pv_va);
		}
		PMAP_UNLOCK(pmap);
	}
	rw_wunlock(lock);
	vm_page_aflag_clear(m, PGA_WRITEABLE);
	pmap_delayed_invl_wait(m);
}

static __inline boolean_t
safe_to_clear_referenced(pmap_t pmap, pt_entry_t pte)
{

	if (!pmap_emulate_ad_bits(pmap))
		return (TRUE);

	KASSERT(pmap->pm_type == PT_EPT, ("invalid pm_type %d", pmap->pm_type));

	/*
	 * XWR = 010 or 110 will cause an unconditional EPT misconfiguration
	 * so we don't let the referenced (aka EPT_PG_READ) bit to be cleared
	 * if the EPT_PG_WRITE bit is set.
	 */
	if ((pte & EPT_PG_WRITE) != 0)
		return (FALSE);

	/*
	 * XWR = 100 is allowed only if the PMAP_SUPPORTS_EXEC_ONLY is set.
	 */
	if ((pte & EPT_PG_EXECUTE) == 0 ||
	    ((pmap->pm_flags & PMAP_SUPPORTS_EXEC_ONLY) != 0))
		return (TRUE);
	else
		return (FALSE);
}

/*
 *	pmap_ts_referenced:
 *
 *	Return a count of reference bits for a page, clearing those bits.
 *	It is not necessary for every reference bit to be cleared, but it
 *	is necessary that 0 only be returned when there are truly no
 *	reference bits set.
 *
 *	As an optimization, update the page's dirty field if a modified bit is
 *	found while counting reference bits.  This opportunistic update can be
 *	performed at low cost and can eliminate the need for some future calls
 *	to pmap_is_modified().  However, since this function stops after
 *	finding PMAP_TS_REFERENCED_MAX reference bits, it may not detect some
 *	dirty pages.  Those dirty pages will only be detected by a future call
 *	to pmap_is_modified().
 *
 *	A DI block is not needed within this function, because
 *	invalidations are performed before the PV list lock is
 *	released.
 */
int
pmap_ts_referenced(vm_page_t m)
{
	struct md_page *pvh;
	pv_entry_t pv, pvf;
	pmap_t pmap;
	struct rwlock *lock;
	pd_entry_t oldpde, *pde;
	pt_entry_t *pte, PG_A, PG_M, PG_RW;
	vm_offset_t va;
	vm_paddr_t pa;
	int cleared, md_gen, not_cleared, pvh_gen;
	struct spglist free;
	boolean_t demoted;

	KASSERT((m->oflags & VPO_UNMANAGED) == 0,
	    ("pmap_ts_referenced: page %p is not managed", m));
	SLIST_INIT(&free);
	cleared = 0;
	pa = VM_PAGE_TO_PHYS(m);
	lock = PHYS_TO_PV_LIST_LOCK(pa);
	pvh = (m->flags & PG_FICTITIOUS) != 0 ? &pv_dummy : pa_to_pvh(pa);
	rw_wlock(lock);
retry:
	not_cleared = 0;
	if ((pvf = TAILQ_FIRST(&pvh->pv_list)) == NULL)
		goto small_mappings;
	pv = pvf;
	do {
		if (pvf == NULL)
			pvf = pv;
		pmap = PV_PMAP(pv);
		if (!PMAP_TRYLOCK(pmap)) {
			pvh_gen = pvh->pv_gen;
			rw_wunlock(lock);
			PMAP_LOCK(pmap);
			rw_wlock(lock);
			if (pvh_gen != pvh->pv_gen) {
				PMAP_UNLOCK(pmap);
				goto retry;
			}
		}
		PG_A = pmap_accessed_bit(pmap);
		PG_M = pmap_modified_bit(pmap);
		PG_RW = pmap_rw_bit(pmap);
		va = pv->pv_va;
		pde = pmap_pde(pmap, pv->pv_va);
		oldpde = *pde;
		if ((oldpde & (PG_M | PG_RW)) == (PG_M | PG_RW)) {
			/*
			 * Although "oldpde" is mapping a 2MB page, because
			 * this function is called at a 4KB page granularity,
			 * we only update the 4KB page under test.
			 */
			vm_page_dirty(m);
		}
		if ((oldpde & PG_A) != 0) {
			/*
			 * Since this reference bit is shared by 512 4KB
			 * pages, it should not be cleared every time it is
			 * tested.  Apply a simple "hash" function on the
			 * physical page number, the virtual superpage number,
			 * and the pmap address to select one 4KB page out of
			 * the 512 on which testing the reference bit will
			 * result in clearing that reference bit.  This
			 * function is designed to avoid the selection of the
			 * same 4KB page for every 2MB page mapping.
			 *
			 * On demotion, a mapping that hasn't been referenced
			 * is simply destroyed.  To avoid the possibility of a
			 * subsequent page fault on a demoted wired mapping,
			 * always leave its reference bit set.  Moreover,
			 * since the superpage is wired, the current state of
			 * its reference bit won't affect page replacement.
			 */
			if ((((pa >> PAGE_SHIFT) ^ (pv->pv_va >> PDRSHIFT) ^
			    (uintptr_t)pmap) & (NPTEPG - 1)) == 0 &&
			    (oldpde & PG_W) == 0) {
				if (safe_to_clear_referenced(pmap, oldpde)) {
					atomic_clear_long(pde, PG_A);
					pmap_invalidate_page(pmap, pv->pv_va);
					demoted = FALSE;
				} else if (pmap_demote_pde_locked(pmap, pde,
				    pv->pv_va, &lock)) {
					/*
					 * Remove the mapping to a single page
					 * so that a subsequent access may
					 * repromote.  Since the underlying
					 * page table page is fully populated,
					 * this removal never frees a page
					 * table page.
					 */
					demoted = TRUE;
					va += VM_PAGE_TO_PHYS(m) - (oldpde &
					    PG_PS_FRAME);
					pte = pmap_pde_to_pte(pde, va);
					pmap_remove_pte(pmap, pte, va, *pde,
					    NULL, &lock);
					pmap_invalidate_page(pmap, va);
				} else
					demoted = TRUE;

				if (demoted) {
					/*
					 * The superpage mapping was removed
					 * entirely and therefore 'pv' is no
					 * longer valid.
					 */
					if (pvf == pv)
						pvf = NULL;
					pv = NULL;
				}
				cleared++;
				KASSERT(lock == VM_PAGE_TO_PV_LIST_LOCK(m),
				    ("inconsistent pv lock %p %p for page %p",
				    lock, VM_PAGE_TO_PV_LIST_LOCK(m), m));
			} else
				not_cleared++;
		}
		PMAP_UNLOCK(pmap);
		/* Rotate the PV list if it has more than one entry. */
		if (pv != NULL && TAILQ_NEXT(pv, pv_next) != NULL) {
			TAILQ_REMOVE(&pvh->pv_list, pv, pv_next);
			TAILQ_INSERT_TAIL(&pvh->pv_list, pv, pv_next);
			pvh->pv_gen++;
		}
		if (cleared + not_cleared >= PMAP_TS_REFERENCED_MAX)
			goto out;
	} while ((pv = TAILQ_FIRST(&pvh->pv_list)) != pvf);
small_mappings:
	if ((pvf = TAILQ_FIRST(&m->md.pv_list)) == NULL)
		goto out;
	pv = pvf;
	do {
		if (pvf == NULL)
			pvf = pv;
		pmap = PV_PMAP(pv);
		if (!PMAP_TRYLOCK(pmap)) {
			pvh_gen = pvh->pv_gen;
			md_gen = m->md.pv_gen;
			rw_wunlock(lock);
			PMAP_LOCK(pmap);
			rw_wlock(lock);
			if (pvh_gen != pvh->pv_gen || md_gen != m->md.pv_gen) {
				PMAP_UNLOCK(pmap);
				goto retry;
			}
		}
		PG_A = pmap_accessed_bit(pmap);
		PG_M = pmap_modified_bit(pmap);
		PG_RW = pmap_rw_bit(pmap);
		pde = pmap_pde(pmap, pv->pv_va);
		KASSERT((*pde & PG_PS) == 0,
		    ("pmap_ts_referenced: found a 2mpage in page %p's pv list",
		    m));
		pte = pmap_pde_to_pte(pde, pv->pv_va);
		if ((*pte & (PG_M | PG_RW)) == (PG_M | PG_RW))
			vm_page_dirty(m);
		if ((*pte & PG_A) != 0) {
			if (safe_to_clear_referenced(pmap, *pte)) {
				atomic_clear_long(pte, PG_A);
				pmap_invalidate_page(pmap, pv->pv_va);
				cleared++;
			} else if ((*pte & PG_W) == 0) {
				/*
				 * Wired pages cannot be paged out so
				 * doing accessed bit emulation for
				 * them is wasted effort. We do the
				 * hard work for unwired pages only.
				 */
				pmap_remove_pte(pmap, pte, pv->pv_va,
				    *pde, &free, &lock);
				pmap_invalidate_page(pmap, pv->pv_va);
				cleared++;
				if (pvf == pv)
					pvf = NULL;
				pv = NULL;
				KASSERT(lock == VM_PAGE_TO_PV_LIST_LOCK(m),
				    ("inconsistent pv lock %p %p for page %p",
				    lock, VM_PAGE_TO_PV_LIST_LOCK(m), m));
			} else
				not_cleared++;
		}
		PMAP_UNLOCK(pmap);
		/* Rotate the PV list if it has more than one entry. */
		if (pv != NULL && TAILQ_NEXT(pv, pv_next) != NULL) {
			TAILQ_REMOVE(&m->md.pv_list, pv, pv_next);
			TAILQ_INSERT_TAIL(&m->md.pv_list, pv, pv_next);
			m->md.pv_gen++;
		}
	} while ((pv = TAILQ_FIRST(&m->md.pv_list)) != pvf && cleared +
	    not_cleared < PMAP_TS_REFERENCED_MAX);
out:
	rw_wunlock(lock);
	vm_page_free_pages_toq(&free, true);
	return (cleared + not_cleared);
}

/*
 *	Apply the given advice to the specified range of addresses within the
 *	given pmap.  Depending on the advice, clear the referenced and/or
 *	modified flags in each mapping and set the mapped page's dirty field.
 */
void
pmap_advise(pmap_t pmap, vm_offset_t sva, vm_offset_t eva, int advice)
{
	struct rwlock *lock;
	pml4_entry_t *pml4e;
	pdp_entry_t *pdpe;
	pd_entry_t oldpde, *pde;
	pt_entry_t *pte, PG_A, PG_G, PG_M, PG_RW, PG_V;
	vm_offset_t va, va_next;
	vm_page_t m;
	bool anychanged;

	if (advice != MADV_DONTNEED && advice != MADV_FREE)
		return;

	/*
	 * A/D bit emulation requires an alternate code path when clearing
	 * the modified and accessed bits below. Since this function is
	 * advisory in nature we skip it entirely for pmaps that require
	 * A/D bit emulation.
	 */
	if (pmap_emulate_ad_bits(pmap))
		return;

	PG_A = pmap_accessed_bit(pmap);
	PG_G = pmap_global_bit(pmap);
	PG_M = pmap_modified_bit(pmap);
	PG_V = pmap_valid_bit(pmap);
	PG_RW = pmap_rw_bit(pmap);
	anychanged = false;
	pmap_delayed_invl_start();
	PMAP_LOCK(pmap);
	for (; sva < eva; sva = va_next) {
		pml4e = pmap_pml4e(pmap, sva);
		if ((*pml4e & PG_V) == 0) {
			va_next = (sva + NBPML4) & ~PML4MASK;
			if (va_next < sva)
				va_next = eva;
			continue;
		}
		pdpe = pmap_pml4e_to_pdpe(pml4e, sva);
		if ((*pdpe & PG_V) == 0) {
			va_next = (sva + NBPDP) & ~PDPMASK;
			if (va_next < sva)
				va_next = eva;
			continue;
		}
		va_next = (sva + NBPDR) & ~PDRMASK;
		if (va_next < sva)
			va_next = eva;
		pde = pmap_pdpe_to_pde(pdpe, sva);
		oldpde = *pde;
		if ((oldpde & PG_V) == 0)
			continue;
		else if ((oldpde & PG_PS) != 0) {
			if ((oldpde & PG_MANAGED) == 0)
				continue;
			lock = NULL;
			if (!pmap_demote_pde_locked(pmap, pde, sva, &lock)) {
				if (lock != NULL)
					rw_wunlock(lock);

				/*
				 * The large page mapping was destroyed.
				 */
				continue;
			}

			/*
			 * Unless the page mappings are wired, remove the
			 * mapping to a single page so that a subsequent
			 * access may repromote.  Choosing the last page
			 * within the address range [sva, min(va_next, eva))
			 * generally results in more repromotions.  Since the
			 * underlying page table page is fully populated, this
			 * removal never frees a page table page.
			 */
			if ((oldpde & PG_W) == 0) {
				va = eva;
				if (va > va_next)
					va = va_next;
				va -= PAGE_SIZE;
				KASSERT(va >= sva,
				    ("pmap_advise: no address gap"));
				pte = pmap_pde_to_pte(pde, va);
				KASSERT((*pte & PG_V) != 0,
				    ("pmap_advise: invalid PTE"));
				pmap_remove_pte(pmap, pte, va, *pde, NULL,
				    &lock);
				anychanged = true;
			}
			if (lock != NULL)
				rw_wunlock(lock);
		}
		if (va_next > eva)
			va_next = eva;
		va = va_next;
		for (pte = pmap_pde_to_pte(pde, sva); sva != va_next; pte++,
		    sva += PAGE_SIZE) {
			if ((*pte & (PG_MANAGED | PG_V)) != (PG_MANAGED | PG_V))
				goto maybe_invlrng;
			else if ((*pte & (PG_M | PG_RW)) == (PG_M | PG_RW)) {
				if (advice == MADV_DONTNEED) {
					/*
					 * Future calls to pmap_is_modified()
					 * can be avoided by making the page
					 * dirty now.
					 */
					m = PHYS_TO_VM_PAGE(*pte & PG_FRAME);
					vm_page_dirty(m);
				}
				atomic_clear_long(pte, PG_M | PG_A);
			} else if ((*pte & PG_A) != 0)
				atomic_clear_long(pte, PG_A);
			else
				goto maybe_invlrng;

			if ((*pte & PG_G) != 0) {
				if (va == va_next)
					va = sva;
			} else
				anychanged = true;
			continue;
maybe_invlrng:
			if (va != va_next) {
				pmap_invalidate_range(pmap, va, sva);
				va = va_next;
			}
		}
		if (va != va_next)
			pmap_invalidate_range(pmap, va, sva);
	}
	if (anychanged)
		pmap_invalidate_all(pmap);
	PMAP_UNLOCK(pmap);
	pmap_delayed_invl_finish();
}

/*
 *	Clear the modify bits on the specified physical page.
 */
void
pmap_clear_modify(vm_page_t m)
{
	struct md_page *pvh;
	pmap_t pmap;
	pv_entry_t next_pv, pv;
	pd_entry_t oldpde, *pde;
	pt_entry_t *pte, PG_M, PG_RW;
	struct rwlock *lock;
	vm_offset_t va;
	int md_gen, pvh_gen;

	KASSERT((m->oflags & VPO_UNMANAGED) == 0,
	    ("pmap_clear_modify: page %p is not managed", m));
	VM_OBJECT_ASSERT_WLOCKED(m->object);
	KASSERT(!vm_page_xbusied(m),
	    ("pmap_clear_modify: page %p is exclusive busied", m));

	/*
	 * If the page is not PGA_WRITEABLE, then no PTEs can have PG_M set.
	 * If the object containing the page is locked and the page is not
	 * exclusive busied, then PGA_WRITEABLE cannot be concurrently set.
	 */
	if ((m->aflags & PGA_WRITEABLE) == 0)
		return;
	pvh = (m->flags & PG_FICTITIOUS) != 0 ? &pv_dummy :
	    pa_to_pvh(VM_PAGE_TO_PHYS(m));
	lock = VM_PAGE_TO_PV_LIST_LOCK(m);
	rw_wlock(lock);
restart:
	TAILQ_FOREACH_SAFE(pv, &pvh->pv_list, pv_next, next_pv) {
		pmap = PV_PMAP(pv);
		if (!PMAP_TRYLOCK(pmap)) {
			pvh_gen = pvh->pv_gen;
			rw_wunlock(lock);
			PMAP_LOCK(pmap);
			rw_wlock(lock);
			if (pvh_gen != pvh->pv_gen) {
				PMAP_UNLOCK(pmap);
				goto restart;
			}
		}
		PG_M = pmap_modified_bit(pmap);
		PG_RW = pmap_rw_bit(pmap);
		va = pv->pv_va;
		pde = pmap_pde(pmap, va);
		oldpde = *pde;
		/* If oldpde has PG_RW set, then it also has PG_M set. */
		if ((oldpde & PG_RW) != 0 &&
		    pmap_demote_pde_locked(pmap, pde, va, &lock) &&
		    (oldpde & PG_W) == 0) {
			/*
			 * Write protect the mapping to a single page so that
			 * a subsequent write access may repromote.
			 */
			va += VM_PAGE_TO_PHYS(m) - (oldpde & PG_PS_FRAME);
			pte = pmap_pde_to_pte(pde, va);
			atomic_clear_long(pte, PG_M | PG_RW);
			vm_page_dirty(m);
			pmap_invalidate_page(pmap, va);
		}
		PMAP_UNLOCK(pmap);
	}
	TAILQ_FOREACH(pv, &m->md.pv_list, pv_next) {
		pmap = PV_PMAP(pv);
		if (!PMAP_TRYLOCK(pmap)) {
			md_gen = m->md.pv_gen;
			pvh_gen = pvh->pv_gen;
			rw_wunlock(lock);
			PMAP_LOCK(pmap);
			rw_wlock(lock);
			if (pvh_gen != pvh->pv_gen || md_gen != m->md.pv_gen) {
				PMAP_UNLOCK(pmap);
				goto restart;
			}
		}
		PG_M = pmap_modified_bit(pmap);
		PG_RW = pmap_rw_bit(pmap);
		pde = pmap_pde(pmap, pv->pv_va);
		KASSERT((*pde & PG_PS) == 0, ("pmap_clear_modify: found"
		    " a 2mpage in page %p's pv list", m));
		pte = pmap_pde_to_pte(pde, pv->pv_va);
		if ((*pte & (PG_M | PG_RW)) == (PG_M | PG_RW)) {
			atomic_clear_long(pte, PG_M);
			pmap_invalidate_page(pmap, pv->pv_va);
		}
		PMAP_UNLOCK(pmap);
	}
	rw_wunlock(lock);
}

/*
 * Miscellaneous support routines follow
 */

/* Adjust the cache mode for a 4KB page mapped via a PTE. */
static __inline void
pmap_pte_attr(pt_entry_t *pte, int cache_bits, int mask)
{
	u_int opte, npte;

	/*
	 * The cache mode bits are all in the low 32-bits of the
	 * PTE, so we can just spin on updating the low 32-bits.
	 */
	do {
		opte = *(u_int *)pte;
		npte = opte & ~mask;
		npte |= cache_bits;
	} while (npte != opte && !atomic_cmpset_int((u_int *)pte, opte, npte));
}

/* Adjust the cache mode for a 2MB page mapped via a PDE. */
static __inline void
pmap_pde_attr(pd_entry_t *pde, int cache_bits, int mask)
{
	u_int opde, npde;

	/*
	 * The cache mode bits are all in the low 32-bits of the
	 * PDE, so we can just spin on updating the low 32-bits.
	 */
	do {
		opde = *(u_int *)pde;
		npde = opde & ~mask;
		npde |= cache_bits;
	} while (npde != opde && !atomic_cmpset_int((u_int *)pde, opde, npde));
}

/*
 * Map a set of physical memory pages into the kernel virtual
 * address space. Return a pointer to where it is mapped. This
 * routine is intended to be used for mapping device memory,
 * NOT real memory.
 */
static void *
pmap_mapdev_internal(vm_paddr_t pa, vm_size_t size, int mode, int flags)
{
	struct pmap_preinit_mapping *ppim;
	vm_offset_t va, offset;
	vm_size_t tmpsize;
	int i;

	offset = pa & PAGE_MASK;
	size = round_page(offset + size);
	pa = trunc_page(pa);

	if (!pmap_initialized) {
		va = 0;
		for (i = 0; i < PMAP_PREINIT_MAPPING_COUNT; i++) {
			ppim = pmap_preinit_mapping + i;
			if (ppim->va == 0) {
				ppim->pa = pa;
				ppim->sz = size;
				ppim->mode = mode;
				ppim->va = virtual_avail;
				virtual_avail += size;
				va = ppim->va;
				break;
			}
		}
		if (va == 0)
			panic("%s: too many preinit mappings", __func__);
	} else {
		/*
		 * If we have a preinit mapping, re-use it.
		 */
		for (i = 0; i < PMAP_PREINIT_MAPPING_COUNT; i++) {
			ppim = pmap_preinit_mapping + i;
			if (ppim->pa == pa && ppim->sz == size &&
			    (ppim->mode == mode ||
			    (flags & MAPDEV_SETATTR) == 0))
				return ((void *)(ppim->va + offset));
		}
		/*
		 * If the specified range of physical addresses fits within
		 * the direct map window, use the direct map.
		 */
		if (pa < dmaplimit && pa + size <= dmaplimit) {
			va = PHYS_TO_DMAP(pa);
			if ((flags & MAPDEV_SETATTR) != 0) {
				PMAP_LOCK(kernel_pmap);
				i = pmap_change_attr_locked(va, size, mode, flags);
				PMAP_UNLOCK(kernel_pmap);
			} else
				i = 0;
			if (!i)
				return ((void *)(va + offset));
		}
		va = kva_alloc(size);
		if (va == 0)
			panic("%s: Couldn't allocate KVA", __func__);
	}
	for (tmpsize = 0; tmpsize < size; tmpsize += PAGE_SIZE)
		pmap_kenter_attr(va + tmpsize, pa + tmpsize, mode);
	pmap_invalidate_range(kernel_pmap, va, va + tmpsize);
	if ((flags & MAPDEV_FLUSHCACHE) != 0)
		pmap_invalidate_cache_range(va, va + tmpsize);
	return ((void *)(va + offset));
}

void *
pmap_mapdev_attr(vm_paddr_t pa, vm_size_t size, int mode)
{

	return (pmap_mapdev_internal(pa, size, mode, MAPDEV_FLUSHCACHE |
	    MAPDEV_SETATTR));
}

void *
pmap_mapdev(vm_paddr_t pa, vm_size_t size)
{

	return (pmap_mapdev_attr(pa, size, PAT_UNCACHEABLE));
}

void *
pmap_mapdev_pciecfg(vm_paddr_t pa, vm_size_t size)
{

	return (pmap_mapdev_internal(pa, size, PAT_UNCACHEABLE,
	    MAPDEV_SETATTR));
}

void *
pmap_mapbios(vm_paddr_t pa, vm_size_t size)
{

	return (pmap_mapdev_internal(pa, size, PAT_WRITE_BACK,
	    MAPDEV_FLUSHCACHE));
}

void
pmap_unmapdev(vm_offset_t va, vm_size_t size)
{
	struct pmap_preinit_mapping *ppim;
	vm_offset_t offset;
	int i;

	/* If we gave a direct map region in pmap_mapdev, do nothing */
	if (va >= DMAP_MIN_ADDRESS && va < DMAP_MAX_ADDRESS)
		return;
	offset = va & PAGE_MASK;
	size = round_page(offset + size);
	va = trunc_page(va);
	for (i = 0; i < PMAP_PREINIT_MAPPING_COUNT; i++) {
		ppim = pmap_preinit_mapping + i;
		if (ppim->va == va && ppim->sz == size) {
			if (pmap_initialized)
				return;
			ppim->pa = 0;
			ppim->va = 0;
			ppim->sz = 0;
			ppim->mode = 0;
			if (va + size == virtual_avail)
				virtual_avail = va;
			return;
		}
	}
	if (pmap_initialized)
		kva_free(va, size);
}

/*
 * Tries to demote a 1GB page mapping.
 */
static boolean_t
pmap_demote_pdpe(pmap_t pmap, pdp_entry_t *pdpe, vm_offset_t va)
{
	pdp_entry_t newpdpe, oldpdpe;
	pd_entry_t *firstpde, newpde, *pde;
	pt_entry_t PG_A, PG_M, PG_RW, PG_V;
	vm_paddr_t pdpgpa;
	vm_page_t pdpg;

	PG_A = pmap_accessed_bit(pmap);
	PG_M = pmap_modified_bit(pmap);
	PG_V = pmap_valid_bit(pmap);
	PG_RW = pmap_rw_bit(pmap);

	PMAP_LOCK_ASSERT(pmap, MA_OWNED);
	oldpdpe = *pdpe;
	KASSERT((oldpdpe & (PG_PS | PG_V)) == (PG_PS | PG_V),
	    ("pmap_demote_pdpe: oldpdpe is missing PG_PS and/or PG_V"));
	if ((pdpg = vm_page_alloc(NULL, va >> PDPSHIFT, VM_ALLOC_INTERRUPT |
	    VM_ALLOC_NOOBJ | VM_ALLOC_WIRED)) == NULL) {
		CTR2(KTR_PMAP, "pmap_demote_pdpe: failure for va %#lx"
		    " in pmap %p", va, pmap);
		return (FALSE);
	}
	pdpgpa = VM_PAGE_TO_PHYS(pdpg);
	firstpde = (pd_entry_t *)PHYS_TO_DMAP(pdpgpa);
	newpdpe = pdpgpa | PG_M | PG_A | (oldpdpe & PG_U) | PG_RW | PG_V;
	KASSERT((oldpdpe & PG_A) != 0,
	    ("pmap_demote_pdpe: oldpdpe is missing PG_A"));
	KASSERT((oldpdpe & (PG_M | PG_RW)) != PG_RW,
	    ("pmap_demote_pdpe: oldpdpe is missing PG_M"));
	newpde = oldpdpe;

	/*
	 * Initialize the page directory page.
	 */
	for (pde = firstpde; pde < firstpde + NPDEPG; pde++) {
		*pde = newpde;
		newpde += NBPDR;
	}

	/*
	 * Demote the mapping.
	 */
	*pdpe = newpdpe;

	/*
	 * Invalidate a stale recursive mapping of the page directory page.
	 */
	pmap_invalidate_page(pmap, (vm_offset_t)vtopde(va));

	pmap_pdpe_demotions++;
	CTR2(KTR_PMAP, "pmap_demote_pdpe: success for va %#lx"
	    " in pmap %p", va, pmap);
	return (TRUE);
}

/*
 * Sets the memory attribute for the specified page.
 */
void
pmap_page_set_memattr(vm_page_t m, vm_memattr_t ma)
{

	m->md.pat_mode = ma;

	/*
	 * If "m" is a normal page, update its direct mapping.  This update
	 * can be relied upon to perform any cache operations that are
	 * required for data coherence.
	 */
	if ((m->flags & PG_FICTITIOUS) == 0 &&
	    pmap_change_attr(PHYS_TO_DMAP(VM_PAGE_TO_PHYS(m)), PAGE_SIZE,
	    m->md.pat_mode))
		panic("memory attribute change on the direct map failed");
}

/*
 * Changes the specified virtual address range's memory type to that given by
 * the parameter "mode".  The specified virtual address range must be
 * completely contained within either the direct map or the kernel map.  If
 * the virtual address range is contained within the kernel map, then the
 * memory type for each of the corresponding ranges of the direct map is also
 * changed.  (The corresponding ranges of the direct map are those ranges that
 * map the same physical pages as the specified virtual address range.)  These
 * changes to the direct map are necessary because Intel describes the
 * behavior of their processors as "undefined" if two or more mappings to the
 * same physical page have different memory types.
 *
 * Returns zero if the change completed successfully, and either EINVAL or
 * ENOMEM if the change failed.  Specifically, EINVAL is returned if some part
 * of the virtual address range was not mapped, and ENOMEM is returned if
 * there was insufficient memory available to complete the change.  In the
 * latter case, the memory type may have been changed on some part of the
 * virtual address range or the direct map.
 */
int
pmap_change_attr(vm_offset_t va, vm_size_t size, int mode)
{
	int error;

	PMAP_LOCK(kernel_pmap);
	error = pmap_change_attr_locked(va, size, mode, MAPDEV_FLUSHCACHE);
	PMAP_UNLOCK(kernel_pmap);
	return (error);
}

static int
pmap_change_attr_locked(vm_offset_t va, vm_size_t size, int mode, int flags)
{
	vm_offset_t base, offset, tmpva;
	vm_paddr_t pa_start, pa_end, pa_end1;
	pdp_entry_t *pdpe;
	pd_entry_t *pde;
	pt_entry_t *pte;
	int cache_bits_pte, cache_bits_pde, error;
	boolean_t changed;

	PMAP_LOCK_ASSERT(kernel_pmap, MA_OWNED);
	base = trunc_page(va);
	offset = va & PAGE_MASK;
	size = round_page(offset + size);

	/*
	 * Only supported on kernel virtual addresses, including the direct
	 * map but excluding the recursive map.
	 */
	if (base < DMAP_MIN_ADDRESS)
		return (EINVAL);

	cache_bits_pde = pmap_cache_bits(kernel_pmap, mode, 1);
	cache_bits_pte = pmap_cache_bits(kernel_pmap, mode, 0);
	changed = FALSE;

	/*
	 * Pages that aren't mapped aren't supported.  Also break down 2MB pages
	 * into 4KB pages if required.
	 */
	for (tmpva = base; tmpva < base + size; ) {
		pdpe = pmap_pdpe(kernel_pmap, tmpva);
		if (pdpe == NULL || *pdpe == 0)
			return (EINVAL);
		if (*pdpe & PG_PS) {
			/*
			 * If the current 1GB page already has the required
			 * memory type, then we need not demote this page. Just
			 * increment tmpva to the next 1GB page frame.
			 */
			if ((*pdpe & X86_PG_PDE_CACHE) == cache_bits_pde) {
				tmpva = trunc_1gpage(tmpva) + NBPDP;
				continue;
			}

			/*
			 * If the current offset aligns with a 1GB page frame
			 * and there is at least 1GB left within the range, then
			 * we need not break down this page into 2MB pages.
			 */
			if ((tmpva & PDPMASK) == 0 &&
			    tmpva + PDPMASK < base + size) {
				tmpva += NBPDP;
				continue;
			}
			if (!pmap_demote_pdpe(kernel_pmap, pdpe, tmpva))
				return (ENOMEM);
		}
		pde = pmap_pdpe_to_pde(pdpe, tmpva);
		if (*pde == 0)
			return (EINVAL);
		if (*pde & PG_PS) {
			/*
			 * If the current 2MB page already has the required
			 * memory type, then we need not demote this page. Just
			 * increment tmpva to the next 2MB page frame.
			 */
			if ((*pde & X86_PG_PDE_CACHE) == cache_bits_pde) {
				tmpva = trunc_2mpage(tmpva) + NBPDR;
				continue;
			}

			/*
			 * If the current offset aligns with a 2MB page frame
			 * and there is at least 2MB left within the range, then
			 * we need not break down this page into 4KB pages.
			 */
			if ((tmpva & PDRMASK) == 0 &&
			    tmpva + PDRMASK < base + size) {
				tmpva += NBPDR;
				continue;
			}
			if (!pmap_demote_pde(kernel_pmap, pde, tmpva))
				return (ENOMEM);
		}
		pte = pmap_pde_to_pte(pde, tmpva);
		if (*pte == 0)
			return (EINVAL);
		tmpva += PAGE_SIZE;
	}
	error = 0;

	/*
	 * Ok, all the pages exist, so run through them updating their
	 * cache mode if required.
	 */
	pa_start = pa_end = 0;
	for (tmpva = base; tmpva < base + size; ) {
		pdpe = pmap_pdpe(kernel_pmap, tmpva);
		if (*pdpe & PG_PS) {
			if ((*pdpe & X86_PG_PDE_CACHE) != cache_bits_pde) {
				pmap_pde_attr(pdpe, cache_bits_pde,
				    X86_PG_PDE_CACHE);
				changed = TRUE;
			}
			if (tmpva >= VM_MIN_KERNEL_ADDRESS &&
			    (*pdpe & PG_PS_FRAME) < dmaplimit) {
				if (pa_start == pa_end) {
					/* Start physical address run. */
					pa_start = *pdpe & PG_PS_FRAME;
					pa_end = pa_start + NBPDP;
				} else if (pa_end == (*pdpe & PG_PS_FRAME))
					pa_end += NBPDP;
				else {
					/* Run ended, update direct map. */
					error = pmap_change_attr_locked(
					    PHYS_TO_DMAP(pa_start),
					    pa_end - pa_start, mode, flags);
					if (error != 0)
						break;
					/* Start physical address run. */
					pa_start = *pdpe & PG_PS_FRAME;
					pa_end = pa_start + NBPDP;
				}
			}
			tmpva = trunc_1gpage(tmpva) + NBPDP;
			continue;
		}
		pde = pmap_pdpe_to_pde(pdpe, tmpva);
		if (*pde & PG_PS) {
			if ((*pde & X86_PG_PDE_CACHE) != cache_bits_pde) {
				pmap_pde_attr(pde, cache_bits_pde,
				    X86_PG_PDE_CACHE);
				changed = TRUE;
			}
			if (tmpva >= VM_MIN_KERNEL_ADDRESS &&
			    (*pde & PG_PS_FRAME) < dmaplimit) {
				if (pa_start == pa_end) {
					/* Start physical address run. */
					pa_start = *pde & PG_PS_FRAME;
					pa_end = pa_start + NBPDR;
				} else if (pa_end == (*pde & PG_PS_FRAME))
					pa_end += NBPDR;
				else {
					/* Run ended, update direct map. */
					error = pmap_change_attr_locked(
					    PHYS_TO_DMAP(pa_start),
					    pa_end - pa_start, mode, flags);
					if (error != 0)
						break;
					/* Start physical address run. */
					pa_start = *pde & PG_PS_FRAME;
					pa_end = pa_start + NBPDR;
				}
			}
			tmpva = trunc_2mpage(tmpva) + NBPDR;
		} else {
			pte = pmap_pde_to_pte(pde, tmpva);
			if ((*pte & X86_PG_PTE_CACHE) != cache_bits_pte) {
				pmap_pte_attr(pte, cache_bits_pte,
				    X86_PG_PTE_CACHE);
				changed = TRUE;
			}
			if (tmpva >= VM_MIN_KERNEL_ADDRESS &&
			    (*pte & PG_FRAME) < dmaplimit) {
				if (pa_start == pa_end) {
					/* Start physical address run. */
					pa_start = *pte & PG_FRAME;
					pa_end = pa_start + PAGE_SIZE;
				} else if (pa_end == (*pte & PG_FRAME))
					pa_end += PAGE_SIZE;
				else {
					/* Run ended, update direct map. */
					error = pmap_change_attr_locked(
					    PHYS_TO_DMAP(pa_start),
					    pa_end - pa_start, mode, flags);
					if (error != 0)
						break;
					/* Start physical address run. */
					pa_start = *pte & PG_FRAME;
					pa_end = pa_start + PAGE_SIZE;
				}
			}
			tmpva += PAGE_SIZE;
		}
	}
	if (error == 0 && pa_start != pa_end && pa_start < dmaplimit) {
		pa_end1 = MIN(pa_end, dmaplimit);
		if (pa_start != pa_end1)
			error = pmap_change_attr_locked(PHYS_TO_DMAP(pa_start),
			    pa_end1 - pa_start, mode, flags);
	}

	/*
	 * Flush CPU caches if required to make sure any data isn't cached that
	 * shouldn't be, etc.
	 */
	if (changed) {
		pmap_invalidate_range(kernel_pmap, base, tmpva);
		if ((flags & MAPDEV_FLUSHCACHE) != 0)
			pmap_invalidate_cache_range(base, tmpva);
	}
	return (error);
}

/*
 * Demotes any mapping within the direct map region that covers more than the
 * specified range of physical addresses.  This range's size must be a power
 * of two and its starting address must be a multiple of its size.  Since the
 * demotion does not change any attributes of the mapping, a TLB invalidation
 * is not mandatory.  The caller may, however, request a TLB invalidation.
 */
void
pmap_demote_DMAP(vm_paddr_t base, vm_size_t len, boolean_t invalidate)
{
	pdp_entry_t *pdpe;
	pd_entry_t *pde;
	vm_offset_t va;
	boolean_t changed;

	if (len == 0)
		return;
	KASSERT(powerof2(len), ("pmap_demote_DMAP: len is not a power of 2"));
	KASSERT((base & (len - 1)) == 0,
	    ("pmap_demote_DMAP: base is not a multiple of len"));
	if (len < NBPDP && base < dmaplimit) {
		va = PHYS_TO_DMAP(base);
		changed = FALSE;
		PMAP_LOCK(kernel_pmap);
		pdpe = pmap_pdpe(kernel_pmap, va);
		if ((*pdpe & X86_PG_V) == 0)
			panic("pmap_demote_DMAP: invalid PDPE");
		if ((*pdpe & PG_PS) != 0) {
			if (!pmap_demote_pdpe(kernel_pmap, pdpe, va))
				panic("pmap_demote_DMAP: PDPE failed");
			changed = TRUE;
		}
		if (len < NBPDR) {
			pde = pmap_pdpe_to_pde(pdpe, va);
			if ((*pde & X86_PG_V) == 0)
				panic("pmap_demote_DMAP: invalid PDE");
			if ((*pde & PG_PS) != 0) {
				if (!pmap_demote_pde(kernel_pmap, pde, va))
					panic("pmap_demote_DMAP: PDE failed");
				changed = TRUE;
			}
		}
		if (changed && invalidate)
			pmap_invalidate_page(kernel_pmap, va);
		PMAP_UNLOCK(kernel_pmap);
	}
}

/*
 * perform the pmap work for mincore
 */
int
pmap_mincore(pmap_t pmap, vm_offset_t addr, vm_paddr_t *locked_pa)
{
	pd_entry_t *pdep;
	pt_entry_t pte, PG_A, PG_M, PG_RW, PG_V;
	vm_paddr_t pa;
	int val;

	PG_A = pmap_accessed_bit(pmap);
	PG_M = pmap_modified_bit(pmap);
	PG_V = pmap_valid_bit(pmap);
	PG_RW = pmap_rw_bit(pmap);

	PMAP_LOCK(pmap);
retry:
	pdep = pmap_pde(pmap, addr);
	if (pdep != NULL && (*pdep & PG_V)) {
		if (*pdep & PG_PS) {
			pte = *pdep;
			/* Compute the physical address of the 4KB page. */
			pa = ((*pdep & PG_PS_FRAME) | (addr & PDRMASK)) &
			    PG_FRAME;
			val = MINCORE_SUPER;
		} else {
			pte = *pmap_pde_to_pte(pdep, addr);
			pa = pte & PG_FRAME;
			val = 0;
		}
	} else {
		pte = 0;
		pa = 0;
		val = 0;
	}
	if ((pte & PG_V) != 0) {
		val |= MINCORE_INCORE;
		if ((pte & (PG_M | PG_RW)) == (PG_M | PG_RW))
			val |= MINCORE_MODIFIED | MINCORE_MODIFIED_OTHER;
		if ((pte & PG_A) != 0)
			val |= MINCORE_REFERENCED | MINCORE_REFERENCED_OTHER;
	}
	if ((val & (MINCORE_MODIFIED_OTHER | MINCORE_REFERENCED_OTHER)) !=
	    (MINCORE_MODIFIED_OTHER | MINCORE_REFERENCED_OTHER) &&
	    (pte & (PG_MANAGED | PG_V)) == (PG_MANAGED | PG_V)) {
		/* Ensure that "PHYS_TO_VM_PAGE(pa)->object" doesn't change. */
		if (vm_page_pa_tryrelock(pmap, pa, locked_pa))
			goto retry;
	} else
		PA_UNLOCK_COND(*locked_pa);
	PMAP_UNLOCK(pmap);
	return (val);
}

static uint64_t
pmap_pcid_alloc(pmap_t pmap, u_int cpuid)
{
	uint32_t gen, new_gen, pcid_next;

	CRITICAL_ASSERT(curthread);
	gen = PCPU_GET(pcid_gen);
	if (pmap->pm_pcids[cpuid].pm_pcid == PMAP_PCID_KERN)
		return (pti ? 0 : CR3_PCID_SAVE);
	if (pmap->pm_pcids[cpuid].pm_gen == gen)
		return (CR3_PCID_SAVE);
	pcid_next = PCPU_GET(pcid_next);
	KASSERT((!pti && pcid_next <= PMAP_PCID_OVERMAX) ||
	    (pti && pcid_next <= PMAP_PCID_OVERMAX_KERN),
	    ("cpu %d pcid_next %#x", cpuid, pcid_next));
	if ((!pti && pcid_next == PMAP_PCID_OVERMAX) ||
	    (pti && pcid_next == PMAP_PCID_OVERMAX_KERN)) {
		new_gen = gen + 1;
		if (new_gen == 0)
			new_gen = 1;
		PCPU_SET(pcid_gen, new_gen);
		pcid_next = PMAP_PCID_KERN + 1;
	} else {
		new_gen = gen;
	}
	pmap->pm_pcids[cpuid].pm_pcid = pcid_next;
	pmap->pm_pcids[cpuid].pm_gen = new_gen;
	PCPU_SET(pcid_next, pcid_next + 1);
	return (0);
}

static uint64_t
pmap_pcid_alloc_checked(pmap_t pmap, u_int cpuid)
{
	uint64_t cached;

	cached = pmap_pcid_alloc(pmap, cpuid);
	KASSERT(pmap->pm_pcids[cpuid].pm_pcid < PMAP_PCID_OVERMAX,
	    ("pmap %p cpu %d pcid %#x", pmap, cpuid,
	    pmap->pm_pcids[cpuid].pm_pcid));
	KASSERT(pmap->pm_pcids[cpuid].pm_pcid != PMAP_PCID_KERN ||
	    pmap == kernel_pmap,
	    ("non-kernel pmap pmap %p cpu %d pcid %#x",
	    pmap, cpuid, pmap->pm_pcids[cpuid].pm_pcid));
	return (cached);
}

static void
pmap_activate_sw_pti_post(struct thread *td, pmap_t pmap)
{

	PCPU_GET(tssp)->tss_rsp0 = pmap->pm_ucr3 != PMAP_NO_CR3 ?
	    PCPU_GET(pti_rsp0) : (uintptr_t)td->td_pcb;
}

static void inline
pmap_activate_sw_pcid_pti(pmap_t pmap, u_int cpuid, const bool invpcid_works1)
{
	struct invpcid_descr d;
	uint64_t cached, cr3, kcr3, ucr3;

	cached = pmap_pcid_alloc_checked(pmap, cpuid);
	cr3 = rcr3();
	if ((cr3 & ~CR3_PCID_MASK) != pmap->pm_cr3)
		load_cr3(pmap->pm_cr3 | pmap->pm_pcids[cpuid].pm_pcid);
	PCPU_SET(curpmap, pmap);
	kcr3 = pmap->pm_cr3 | pmap->pm_pcids[cpuid].pm_pcid;
	ucr3 = pmap->pm_ucr3 | pmap->pm_pcids[cpuid].pm_pcid |
	    PMAP_PCID_USER_PT;

	if (!cached && pmap->pm_ucr3 != PMAP_NO_CR3) {
		/*
		 * Explicitly invalidate translations cached from the
		 * user page table.  They are not automatically
		 * flushed by reload of cr3 with the kernel page table
		 * pointer above.
		 *
		 * Note that the if() condition is resolved statically
		 * by using the function argument instead of
		 * runtime-evaluated invpcid_works value.
		 */
		if (invpcid_works1) {
			d.pcid = PMAP_PCID_USER_PT |
			    pmap->pm_pcids[cpuid].pm_pcid;
			d.pad = 0;
			d.addr = 0;
			invpcid(&d, INVPCID_CTX);
		} else {
			pmap_pti_pcid_invalidate(ucr3, kcr3);
		}
	}

	PCPU_SET(kcr3, kcr3 | CR3_PCID_SAVE);
	PCPU_SET(ucr3, ucr3 | CR3_PCID_SAVE);
	if (cached)
		PCPU_INC(pm_save_cnt);
}

static void
pmap_activate_sw_pcid_invpcid_pti(struct thread *td, pmap_t pmap, u_int cpuid)
{

	pmap_activate_sw_pcid_pti(pmap, cpuid, true);
	pmap_activate_sw_pti_post(td, pmap);
}

static void
pmap_activate_sw_pcid_noinvpcid_pti(struct thread *td, pmap_t pmap,
    u_int cpuid)
{
	register_t rflags;

	/*
	 * If the INVPCID instruction is not available,
	 * invltlb_pcid_handler() is used to handle an invalidate_all
	 * IPI, which checks for curpmap == smp_tlb_pmap.  The below
	 * sequence of operations has a window where %CR3 is loaded
	 * with the new pmap's PML4 address, but the curpmap value has
	 * not yet been updated.  This causes the invltlb IPI handler,
	 * which is called between the updates, to execute as a NOP,
	 * which leaves stale TLB entries.
	 *
	 * Note that the most typical use of pmap_activate_sw(), from
	 * the context switch, is immune to this race, because
	 * interrupts are disabled (while the thread lock is owned),
	 * and the IPI happens after curpmap is updated.  Protect
	 * other callers in a similar way, by disabling interrupts
	 * around the %cr3 register reload and curpmap assignment.
	 */
	rflags = intr_disable();
	pmap_activate_sw_pcid_pti(pmap, cpuid, false);
	intr_restore(rflags);
	pmap_activate_sw_pti_post(td, pmap);
}

static void
pmap_activate_sw_pcid_nopti(struct thread *td __unused, pmap_t pmap,
    u_int cpuid)
{
	uint64_t cached, cr3;

	cached = pmap_pcid_alloc_checked(pmap, cpuid);
	cr3 = rcr3();
	if (!cached || (cr3 & ~CR3_PCID_MASK) != pmap->pm_cr3)
		load_cr3(pmap->pm_cr3 | pmap->pm_pcids[cpuid].pm_pcid |
		    cached);
	PCPU_SET(curpmap, pmap);
	if (cached)
		PCPU_INC(pm_save_cnt);
}

static void
pmap_activate_sw_pcid_noinvpcid_nopti(struct thread *td __unused, pmap_t pmap,
    u_int cpuid)
{
	register_t rflags;

	rflags = intr_disable();
	pmap_activate_sw_pcid_nopti(td, pmap, cpuid);
	intr_restore(rflags);
}

static void
pmap_activate_sw_nopcid_nopti(struct thread *td __unused, pmap_t pmap,
    u_int cpuid __unused)
{

	load_cr3(pmap->pm_cr3);
	PCPU_SET(curpmap, pmap);
}

static void
pmap_activate_sw_nopcid_pti(struct thread *td, pmap_t pmap,
    u_int cpuid __unused)
{

	pmap_activate_sw_nopcid_nopti(td, pmap, cpuid);
	PCPU_SET(kcr3, pmap->pm_cr3);
	PCPU_SET(ucr3, pmap->pm_ucr3);
	pmap_activate_sw_pti_post(td, pmap);
}

DEFINE_IFUNC(static, void, pmap_activate_sw_mode, (struct thread *, pmap_t,
    u_int))
{

	if (pmap_pcid_enabled && pti && invpcid_works)
		return (pmap_activate_sw_pcid_invpcid_pti);
	else if (pmap_pcid_enabled && pti && !invpcid_works)
		return (pmap_activate_sw_pcid_noinvpcid_pti);
	else if (pmap_pcid_enabled && !pti && invpcid_works)
		return (pmap_activate_sw_pcid_nopti);
	else if (pmap_pcid_enabled && !pti && !invpcid_works)
		return (pmap_activate_sw_pcid_noinvpcid_nopti);
	else if (!pmap_pcid_enabled && pti)
		return (pmap_activate_sw_nopcid_pti);
	else /* if (!pmap_pcid_enabled && !pti) */
		return (pmap_activate_sw_nopcid_nopti);
}

void
pmap_activate_sw(struct thread *td)
{
	pmap_t oldpmap, pmap;
	u_int cpuid;

	oldpmap = PCPU_GET(curpmap);
	pmap = vmspace_pmap(td->td_proc->p_vmspace);
	if (oldpmap == pmap)
		return;
	cpuid = PCPU_GET(cpuid);
#ifdef SMP
	CPU_SET_ATOMIC(cpuid, &pmap->pm_active);
#else
	CPU_SET(cpuid, &pmap->pm_active);
#endif
	pmap_activate_sw_mode(td, pmap, cpuid);
#ifdef SMP
	CPU_CLR_ATOMIC(cpuid, &oldpmap->pm_active);
#else
	CPU_CLR(cpuid, &oldpmap->pm_active);
#endif
}

void
pmap_activate(struct thread *td)
{

	critical_enter();
	pmap_activate_sw(td);
	critical_exit();
}

void
pmap_activate_boot(pmap_t pmap)
{
	uint64_t kcr3;
	u_int cpuid;

	/*
	 * kernel_pmap must be never deactivated, and we ensure that
	 * by never activating it at all.
	 */
	MPASS(pmap != kernel_pmap);

	cpuid = PCPU_GET(cpuid);
#ifdef SMP
	CPU_SET_ATOMIC(cpuid, &pmap->pm_active);
#else
	CPU_SET(cpuid, &pmap->pm_active);
#endif
	PCPU_SET(curpmap, pmap);
	if (pti) {
		kcr3 = pmap->pm_cr3;
		if (pmap_pcid_enabled)
			kcr3 |= pmap->pm_pcids[cpuid].pm_pcid | CR3_PCID_SAVE;
	} else {
		kcr3 = PMAP_NO_CR3;
	}
	PCPU_SET(kcr3, kcr3);
	PCPU_SET(ucr3, PMAP_NO_CR3);
}

void
pmap_sync_icache(pmap_t pm, vm_offset_t va, vm_size_t sz)
{
}

/*
 *	Increase the starting virtual address of the given mapping if a
 *	different alignment might result in more superpage mappings.
 */
void
pmap_align_superpage(vm_object_t object, vm_ooffset_t offset,
    vm_offset_t *addr, vm_size_t size)
{
	vm_offset_t superpage_offset;

	if (size < NBPDR)
		return;
	if (object != NULL && (object->flags & OBJ_COLORED) != 0)
		offset += ptoa(object->pg_color);
	superpage_offset = offset & PDRMASK;
	if (size - ((NBPDR - superpage_offset) & PDRMASK) < NBPDR ||
	    (*addr & PDRMASK) == superpage_offset)
		return;
	if ((*addr & PDRMASK) < superpage_offset)
		*addr = (*addr & ~PDRMASK) + superpage_offset;
	else
		*addr = ((*addr + PDRMASK) & ~PDRMASK) + superpage_offset;
}

#ifdef INVARIANTS
static unsigned long num_dirty_emulations;
SYSCTL_ULONG(_vm_pmap, OID_AUTO, num_dirty_emulations, CTLFLAG_RW,
	     &num_dirty_emulations, 0, NULL);

static unsigned long num_accessed_emulations;
SYSCTL_ULONG(_vm_pmap, OID_AUTO, num_accessed_emulations, CTLFLAG_RW,
	     &num_accessed_emulations, 0, NULL);

static unsigned long num_superpage_accessed_emulations;
SYSCTL_ULONG(_vm_pmap, OID_AUTO, num_superpage_accessed_emulations, CTLFLAG_RW,
	     &num_superpage_accessed_emulations, 0, NULL);

static unsigned long ad_emulation_superpage_promotions;
SYSCTL_ULONG(_vm_pmap, OID_AUTO, ad_emulation_superpage_promotions, CTLFLAG_RW,
	     &ad_emulation_superpage_promotions, 0, NULL);
#endif	/* INVARIANTS */

int
pmap_emulate_accessed_dirty(pmap_t pmap, vm_offset_t va, int ftype)
{
	int rv;
	struct rwlock *lock;
#if VM_NRESERVLEVEL > 0
	vm_page_t m, mpte;
#endif
	pd_entry_t *pde;
	pt_entry_t *pte, PG_A, PG_M, PG_RW, PG_V;

	KASSERT(ftype == VM_PROT_READ || ftype == VM_PROT_WRITE,
	    ("pmap_emulate_accessed_dirty: invalid fault type %d", ftype));

	if (!pmap_emulate_ad_bits(pmap))
		return (-1);

	PG_A = pmap_accessed_bit(pmap);
	PG_M = pmap_modified_bit(pmap);
	PG_V = pmap_valid_bit(pmap);
	PG_RW = pmap_rw_bit(pmap);

	rv = -1;
	lock = NULL;
	PMAP_LOCK(pmap);

	pde = pmap_pde(pmap, va);
	if (pde == NULL || (*pde & PG_V) == 0)
		goto done;

	if ((*pde & PG_PS) != 0) {
		if (ftype == VM_PROT_READ) {
#ifdef INVARIANTS
			atomic_add_long(&num_superpage_accessed_emulations, 1);
#endif
			*pde |= PG_A;
			rv = 0;
		}
		goto done;
	}

	pte = pmap_pde_to_pte(pde, va);
	if ((*pte & PG_V) == 0)
		goto done;

	if (ftype == VM_PROT_WRITE) {
		if ((*pte & PG_RW) == 0)
			goto done;
		/*
		 * Set the modified and accessed bits simultaneously.
		 *
		 * Intel EPT PTEs that do software emulation of A/D bits map
		 * PG_A and PG_M to EPT_PG_READ and EPT_PG_WRITE respectively.
		 * An EPT misconfiguration is triggered if the PTE is writable
		 * but not readable (WR=10). This is avoided by setting PG_A
		 * and PG_M simultaneously.
		 */
		*pte |= PG_M | PG_A;
	} else {
		*pte |= PG_A;
	}

#if VM_NRESERVLEVEL > 0
	/* try to promote the mapping */
	if (va < VM_MAXUSER_ADDRESS)
		mpte = PHYS_TO_VM_PAGE(*pde & PG_FRAME);
	else
		mpte = NULL;

	m = PHYS_TO_VM_PAGE(*pte & PG_FRAME);

	if ((mpte == NULL || mpte->ref_count == NPTEPG) &&
	    pmap_ps_enabled(pmap) &&
	    (m->flags & PG_FICTITIOUS) == 0 &&
	    vm_reserv_level_iffullpop(m) == 0) {
		pmap_promote_pde(pmap, pde, va, &lock);
#ifdef INVARIANTS
		atomic_add_long(&ad_emulation_superpage_promotions, 1);
#endif
	}
#endif

#ifdef INVARIANTS
	if (ftype == VM_PROT_WRITE)
		atomic_add_long(&num_dirty_emulations, 1);
	else
		atomic_add_long(&num_accessed_emulations, 1);
#endif
	rv = 0;		/* success */
done:
	if (lock != NULL)
		rw_wunlock(lock);
	PMAP_UNLOCK(pmap);
	return (rv);
}

void
pmap_get_mapping(pmap_t pmap, vm_offset_t va, uint64_t *ptr, int *num)
{
	pml4_entry_t *pml4;
	pdp_entry_t *pdp;
	pd_entry_t *pde;
	pt_entry_t *pte, PG_V;
	int idx;

	idx = 0;
	PG_V = pmap_valid_bit(pmap);
	PMAP_LOCK(pmap);

	pml4 = pmap_pml4e(pmap, va);
	ptr[idx++] = *pml4;
	if ((*pml4 & PG_V) == 0)
		goto done;

	pdp = pmap_pml4e_to_pdpe(pml4, va);
	ptr[idx++] = *pdp;
	if ((*pdp & PG_V) == 0 || (*pdp & PG_PS) != 0)
		goto done;

	pde = pmap_pdpe_to_pde(pdp, va);
	ptr[idx++] = *pde;
	if ((*pde & PG_V) == 0 || (*pde & PG_PS) != 0)
		goto done;

	pte = pmap_pde_to_pte(pde, va);
	ptr[idx++] = *pte;

done:
	PMAP_UNLOCK(pmap);
	*num = idx;
}

/**
 * Get the kernel virtual address of a set of physical pages. If there are
 * physical addresses not covered by the DMAP perform a transient mapping
 * that will be removed when calling pmap_unmap_io_transient.
 *
 * \param page        The pages the caller wishes to obtain the virtual
 *                    address on the kernel memory map.
 * \param vaddr       On return contains the kernel virtual memory address
 *                    of the pages passed in the page parameter.
 * \param count       Number of pages passed in.
 * \param can_fault   TRUE if the thread using the mapped pages can take
 *                    page faults, FALSE otherwise.
 *
 * \returns TRUE if the caller must call pmap_unmap_io_transient when
 *          finished or FALSE otherwise.
 *
 */
boolean_t
pmap_map_io_transient(vm_page_t page[], vm_offset_t vaddr[], int count,
    boolean_t can_fault)
{
	vm_paddr_t paddr;
	boolean_t needs_mapping;
	pt_entry_t *pte;
	int cache_bits, error __unused, i;

	/*
	 * Allocate any KVA space that we need, this is done in a separate
	 * loop to prevent calling vmem_alloc while pinned.
	 */
	needs_mapping = FALSE;
	for (i = 0; i < count; i++) {
		paddr = VM_PAGE_TO_PHYS(page[i]);
		if (__predict_false(paddr >= dmaplimit)) {
			error = vmem_alloc(kernel_arena, PAGE_SIZE,
			    M_BESTFIT | M_WAITOK, &vaddr[i]);
			KASSERT(error == 0, ("vmem_alloc failed: %d", error));
			needs_mapping = TRUE;
		} else {
			vaddr[i] = PHYS_TO_DMAP(paddr);
		}
	}

	/* Exit early if everything is covered by the DMAP */
	if (!needs_mapping)
		return (FALSE);

	/*
	 * NB:  The sequence of updating a page table followed by accesses
	 * to the corresponding pages used in the !DMAP case is subject to
	 * the situation described in the "AMD64 Architecture Programmer's
	 * Manual Volume 2: System Programming" rev. 3.23, "7.3.1 Special
	 * Coherency Considerations".  Therefore, issuing the INVLPG right
	 * after modifying the PTE bits is crucial.
	 */
	if (!can_fault)
		sched_pin();
	for (i = 0; i < count; i++) {
		paddr = VM_PAGE_TO_PHYS(page[i]);
		if (paddr >= dmaplimit) {
			if (can_fault) {
				/*
				 * Slow path, since we can get page faults
				 * while mappings are active don't pin the
				 * thread to the CPU and instead add a global
				 * mapping visible to all CPUs.
				 */
				pmap_qenter(vaddr[i], &page[i], 1);
			} else {
				pte = vtopte(vaddr[i]);
				cache_bits = pmap_cache_bits(kernel_pmap,
				    page[i]->md.pat_mode, 0);
				pte_store(pte, paddr | X86_PG_RW | X86_PG_V |
				    cache_bits);
				invlpg(vaddr[i]);
			}
		}
	}

	return (needs_mapping);
}

void
pmap_unmap_io_transient(vm_page_t page[], vm_offset_t vaddr[], int count,
    boolean_t can_fault)
{
	vm_paddr_t paddr;
	int i;

	if (!can_fault)
		sched_unpin();
	for (i = 0; i < count; i++) {
		paddr = VM_PAGE_TO_PHYS(page[i]);
		if (paddr >= dmaplimit) {
			if (can_fault)
				pmap_qremove(vaddr[i], 1);
			vmem_free(kernel_arena, vaddr[i], PAGE_SIZE);
		}
	}
}

vm_offset_t
pmap_quick_enter_page(vm_page_t m)
{
	vm_paddr_t paddr;

	paddr = VM_PAGE_TO_PHYS(m);
	if (paddr < dmaplimit)
		return (PHYS_TO_DMAP(paddr));
	mtx_lock_spin(&qframe_mtx);
	KASSERT(*vtopte(qframe) == 0, ("qframe busy"));
	pte_store(vtopte(qframe), paddr | X86_PG_RW | X86_PG_V | X86_PG_A |
	    X86_PG_M | pmap_cache_bits(kernel_pmap, m->md.pat_mode, 0));
	return (qframe);
}

void
pmap_quick_remove_page(vm_offset_t addr)
{

	if (addr != qframe)
		return;
	pte_store(vtopte(qframe), 0);
	invlpg(qframe);
	mtx_unlock_spin(&qframe_mtx);
}

/*
 * Pdp pages from the large map are managed differently from either
 * kernel or user page table pages.  They are permanently allocated at
 * initialization time, and their reference count is permanently set to
 * zero.  The pml4 entries pointing to those pages are copied into
 * each allocated pmap.
 *
 * In contrast, pd and pt pages are managed like user page table
 * pages.  They are dynamically allocated, and their reference count
 * represents the number of valid entries within the page.
 */
static vm_page_t
pmap_large_map_getptp_unlocked(void)
{
	vm_page_t m;

	m = vm_page_alloc(NULL, 0, VM_ALLOC_NORMAL | VM_ALLOC_NOOBJ |
	    VM_ALLOC_ZERO);
	if (m != NULL && (m->flags & PG_ZERO) == 0)
		pmap_zero_page(m);
	return (m);
}

static vm_page_t
pmap_large_map_getptp(void)
{
	vm_page_t m;

	PMAP_LOCK_ASSERT(kernel_pmap, MA_OWNED);
	m = pmap_large_map_getptp_unlocked();
	if (m == NULL) {
		PMAP_UNLOCK(kernel_pmap);
		vm_wait(NULL);
		PMAP_LOCK(kernel_pmap);
		/* Callers retry. */
	}
	return (m);
}

static pdp_entry_t *
pmap_large_map_pdpe(vm_offset_t va)
{
	vm_pindex_t pml4_idx;
	vm_paddr_t mphys;

	pml4_idx = pmap_pml4e_index(va);
	KASSERT(LMSPML4I <= pml4_idx && pml4_idx < LMSPML4I + lm_ents,
	    ("pmap_large_map_pdpe: va %#jx out of range idx %#jx LMSPML4I "
	    "%#jx lm_ents %d",
	    (uintmax_t)va, (uintmax_t)pml4_idx, LMSPML4I, lm_ents));
	KASSERT((kernel_pmap->pm_pml4[pml4_idx] & X86_PG_V) != 0,
	    ("pmap_large_map_pdpe: invalid pml4 for va %#jx idx %#jx "
	    "LMSPML4I %#jx lm_ents %d",
	    (uintmax_t)va, (uintmax_t)pml4_idx, LMSPML4I, lm_ents));
	mphys = kernel_pmap->pm_pml4[pml4_idx] & PG_FRAME;
	return ((pdp_entry_t *)PHYS_TO_DMAP(mphys) + pmap_pdpe_index(va));
}

static pd_entry_t *
pmap_large_map_pde(vm_offset_t va)
{
	pdp_entry_t *pdpe;
	vm_page_t m;
	vm_paddr_t mphys;

retry:
	pdpe = pmap_large_map_pdpe(va);
	if (*pdpe == 0) {
		m = pmap_large_map_getptp();
		if (m == NULL)
			goto retry;
		mphys = VM_PAGE_TO_PHYS(m);
		*pdpe = mphys | X86_PG_A | X86_PG_RW | X86_PG_V | pg_nx;
	} else {
		MPASS((*pdpe & X86_PG_PS) == 0);
		mphys = *pdpe & PG_FRAME;
	}
	return ((pd_entry_t *)PHYS_TO_DMAP(mphys) + pmap_pde_index(va));
}

static pt_entry_t *
pmap_large_map_pte(vm_offset_t va)
{
	pd_entry_t *pde;
	vm_page_t m;
	vm_paddr_t mphys;

retry:
	pde = pmap_large_map_pde(va);
	if (*pde == 0) {
		m = pmap_large_map_getptp();
		if (m == NULL)
			goto retry;
		mphys = VM_PAGE_TO_PHYS(m);
		*pde = mphys | X86_PG_A | X86_PG_RW | X86_PG_V | pg_nx;
		PHYS_TO_VM_PAGE(DMAP_TO_PHYS((uintptr_t)pde))->ref_count++;
	} else {
		MPASS((*pde & X86_PG_PS) == 0);
		mphys = *pde & PG_FRAME;
	}
	return ((pt_entry_t *)PHYS_TO_DMAP(mphys) + pmap_pte_index(va));
}

static vm_paddr_t
pmap_large_map_kextract(vm_offset_t va)
{
	pdp_entry_t *pdpe, pdp;
	pd_entry_t *pde, pd;
	pt_entry_t *pte, pt;

	KASSERT(PMAP_ADDRESS_IN_LARGEMAP(va),
	    ("not largemap range %#lx", (u_long)va));
	pdpe = pmap_large_map_pdpe(va);
	pdp = *pdpe;
	KASSERT((pdp & X86_PG_V) != 0,
	    ("invalid pdp va %#lx pdpe %#lx pdp %#lx", va,
	    (u_long)pdpe, pdp));
	if ((pdp & X86_PG_PS) != 0) {
		KASSERT((amd_feature & AMDID_PAGE1GB) != 0,
		    ("no 1G pages, va %#lx pdpe %#lx pdp %#lx", va,
		    (u_long)pdpe, pdp));
		return ((pdp & PG_PS_PDP_FRAME) | (va & PDPMASK));
	}
	pde = pmap_pdpe_to_pde(pdpe, va);
	pd = *pde;
	KASSERT((pd & X86_PG_V) != 0,
	    ("invalid pd va %#lx pde %#lx pd %#lx", va, (u_long)pde, pd));
	if ((pd & X86_PG_PS) != 0)
		return ((pd & PG_PS_FRAME) | (va & PDRMASK));
	pte = pmap_pde_to_pte(pde, va);
	pt = *pte;
	KASSERT((pt & X86_PG_V) != 0,
	    ("invalid pte va %#lx pte %#lx pt %#lx", va, (u_long)pte, pt));
	return ((pt & PG_FRAME) | (va & PAGE_MASK));
}

static int
pmap_large_map_getva(vm_size_t len, vm_offset_t align, vm_offset_t phase,
    vmem_addr_t *vmem_res)
{

	/*
	 * Large mappings are all but static.  Consequently, there
	 * is no point in waiting for an earlier allocation to be
	 * freed.
	 */
	return (vmem_xalloc(large_vmem, len, align, phase, 0, VMEM_ADDR_MIN,
	    VMEM_ADDR_MAX, M_NOWAIT | M_BESTFIT, vmem_res));
}

int
pmap_large_map(vm_paddr_t spa, vm_size_t len, void **addr,
    vm_memattr_t mattr)
{
	pdp_entry_t *pdpe;
	pd_entry_t *pde;
	pt_entry_t *pte;
	vm_offset_t va, inc;
	vmem_addr_t vmem_res;
	vm_paddr_t pa;
	int error;

	if (len == 0 || spa + len < spa)
		return (EINVAL);

	/* See if DMAP can serve. */
	if (spa + len <= dmaplimit) {
		va = PHYS_TO_DMAP(spa);
		*addr = (void *)va;
		return (pmap_change_attr(va, len, mattr));
	}

	/*
	 * No, allocate KVA.  Fit the address with best possible
	 * alignment for superpages.  Fall back to worse align if
	 * failed.
	 */
	error = ENOMEM;
	if ((amd_feature & AMDID_PAGE1GB) != 0 && rounddown2(spa + len,
	    NBPDP) >= roundup2(spa, NBPDP) + NBPDP)
		error = pmap_large_map_getva(len, NBPDP, spa & PDPMASK,
		    &vmem_res);
	if (error != 0 && rounddown2(spa + len, NBPDR) >= roundup2(spa,
	    NBPDR) + NBPDR)
		error = pmap_large_map_getva(len, NBPDR, spa & PDRMASK,
		    &vmem_res);
	if (error != 0)
		error = pmap_large_map_getva(len, PAGE_SIZE, 0, &vmem_res);
	if (error != 0)
		return (error);

	/*
	 * Fill pagetable.  PG_M is not pre-set, we scan modified bits
	 * in the pagetable to minimize flushing.  No need to
	 * invalidate TLB, since we only update invalid entries.
	 */
	PMAP_LOCK(kernel_pmap);
	for (pa = spa, va = vmem_res; len > 0; pa += inc, va += inc,
	    len -= inc) {
		if ((amd_feature & AMDID_PAGE1GB) != 0 && len >= NBPDP &&
		    (pa & PDPMASK) == 0 && (va & PDPMASK) == 0) {
			pdpe = pmap_large_map_pdpe(va);
			MPASS(*pdpe == 0);
			*pdpe = pa | pg_g | X86_PG_PS | X86_PG_RW |
			    X86_PG_V | X86_PG_A | pg_nx |
			    pmap_cache_bits(kernel_pmap, mattr, TRUE);
			inc = NBPDP;
		} else if (len >= NBPDR && (pa & PDRMASK) == 0 &&
		    (va & PDRMASK) == 0) {
			pde = pmap_large_map_pde(va);
			MPASS(*pde == 0);
			*pde = pa | pg_g | X86_PG_PS | X86_PG_RW |
			    X86_PG_V | X86_PG_A | pg_nx |
			    pmap_cache_bits(kernel_pmap, mattr, TRUE);
			PHYS_TO_VM_PAGE(DMAP_TO_PHYS((uintptr_t)pde))->
			    ref_count++;
			inc = NBPDR;
		} else {
			pte = pmap_large_map_pte(va);
			MPASS(*pte == 0);
			*pte = pa | pg_g | X86_PG_RW | X86_PG_V |
			    X86_PG_A | pg_nx | pmap_cache_bits(kernel_pmap,
			    mattr, FALSE);
			PHYS_TO_VM_PAGE(DMAP_TO_PHYS((uintptr_t)pte))->
			    ref_count++;
			inc = PAGE_SIZE;
		}
	}
	PMAP_UNLOCK(kernel_pmap);
	MPASS(len == 0);

	*addr = (void *)vmem_res;
	return (0);
}

void
pmap_large_unmap(void *svaa, vm_size_t len)
{
	vm_offset_t sva, va;
	vm_size_t inc;
	pdp_entry_t *pdpe, pdp;
	pd_entry_t *pde, pd;
	pt_entry_t *pte;
	vm_page_t m;
	struct spglist spgf;

	sva = (vm_offset_t)svaa;
	if (len == 0 || sva + len < sva || (sva >= DMAP_MIN_ADDRESS &&
	    sva + len <= DMAP_MIN_ADDRESS + dmaplimit))
		return;

	SLIST_INIT(&spgf);
	KASSERT(PMAP_ADDRESS_IN_LARGEMAP(sva) &&
	    PMAP_ADDRESS_IN_LARGEMAP(sva + len - 1),
	    ("not largemap range %#lx %#lx", (u_long)svaa, (u_long)svaa + len));
	PMAP_LOCK(kernel_pmap);
	for (va = sva; va < sva + len; va += inc) {
		pdpe = pmap_large_map_pdpe(va);
		pdp = *pdpe;
		KASSERT((pdp & X86_PG_V) != 0,
		    ("invalid pdp va %#lx pdpe %#lx pdp %#lx", va,
		    (u_long)pdpe, pdp));
		if ((pdp & X86_PG_PS) != 0) {
			KASSERT((amd_feature & AMDID_PAGE1GB) != 0,
			    ("no 1G pages, va %#lx pdpe %#lx pdp %#lx", va,
			    (u_long)pdpe, pdp));
			KASSERT((va & PDPMASK) == 0,
			    ("PDPMASK bit set, va %#lx pdpe %#lx pdp %#lx", va,
			    (u_long)pdpe, pdp));
			KASSERT(va + NBPDP <= sva + len,
			    ("unmap covers partial 1GB page, sva %#lx va %#lx "
			    "pdpe %#lx pdp %#lx len %#lx", sva, va,
			    (u_long)pdpe, pdp, len));
			*pdpe = 0;
			inc = NBPDP;
			continue;
		}
		pde = pmap_pdpe_to_pde(pdpe, va);
		pd = *pde;
		KASSERT((pd & X86_PG_V) != 0,
		    ("invalid pd va %#lx pde %#lx pd %#lx", va,
		    (u_long)pde, pd));
		if ((pd & X86_PG_PS) != 0) {
			KASSERT((va & PDRMASK) == 0,
			    ("PDRMASK bit set, va %#lx pde %#lx pd %#lx", va,
			    (u_long)pde, pd));
			KASSERT(va + NBPDR <= sva + len,
			    ("unmap covers partial 2MB page, sva %#lx va %#lx "
			    "pde %#lx pd %#lx len %#lx", sva, va, (u_long)pde,
			    pd, len));
			pde_store(pde, 0);
			inc = NBPDR;
			m = PHYS_TO_VM_PAGE(DMAP_TO_PHYS((vm_offset_t)pde));
			m->ref_count--;
			if (m->ref_count == 0) {
				*pdpe = 0;
				SLIST_INSERT_HEAD(&spgf, m, plinks.s.ss);
			}
			continue;
		}
		pte = pmap_pde_to_pte(pde, va);
		KASSERT((*pte & X86_PG_V) != 0,
		    ("invalid pte va %#lx pte %#lx pt %#lx", va,
		    (u_long)pte, *pte));
		pte_clear(pte);
		inc = PAGE_SIZE;
		m = PHYS_TO_VM_PAGE(DMAP_TO_PHYS((vm_offset_t)pte));
		m->ref_count--;
		if (m->ref_count == 0) {
			*pde = 0;
			SLIST_INSERT_HEAD(&spgf, m, plinks.s.ss);
			m = PHYS_TO_VM_PAGE(DMAP_TO_PHYS((vm_offset_t)pde));
			m->ref_count--;
			if (m->ref_count == 0) {
				*pdpe = 0;
				SLIST_INSERT_HEAD(&spgf, m, plinks.s.ss);
			}
		}
	}
	pmap_invalidate_range(kernel_pmap, sva, sva + len);
	PMAP_UNLOCK(kernel_pmap);
	vm_page_free_pages_toq(&spgf, false);
	vmem_free(large_vmem, sva, len);
}

static void
pmap_large_map_wb_fence_mfence(void)
{

	mfence();
}

static void
pmap_large_map_wb_fence_sfence(void)
{

	sfence();
}

static void
pmap_large_map_wb_fence_nop(void)
{
}

DEFINE_IFUNC(static, void, pmap_large_map_wb_fence, (void))
{

	if (cpu_vendor_id != CPU_VENDOR_INTEL)
		return (pmap_large_map_wb_fence_mfence);
	else if ((cpu_stdext_feature & (CPUID_STDEXT_CLWB |
	    CPUID_STDEXT_CLFLUSHOPT)) == 0)
		return (pmap_large_map_wb_fence_sfence);
	else
		/* clflush is strongly enough ordered */
		return (pmap_large_map_wb_fence_nop);
}

static void
pmap_large_map_flush_range_clwb(vm_offset_t va, vm_size_t len)
{

	for (; len > 0; len -= cpu_clflush_line_size,
	    va += cpu_clflush_line_size)
		clwb(va);
}

static void
pmap_large_map_flush_range_clflushopt(vm_offset_t va, vm_size_t len)
{

	for (; len > 0; len -= cpu_clflush_line_size,
	    va += cpu_clflush_line_size)
		clflushopt(va);
}

static void
pmap_large_map_flush_range_clflush(vm_offset_t va, vm_size_t len)
{

	for (; len > 0; len -= cpu_clflush_line_size,
	    va += cpu_clflush_line_size)
		clflush(va);
}

static void
pmap_large_map_flush_range_nop(vm_offset_t sva __unused, vm_size_t len __unused)
{
}

DEFINE_IFUNC(static, void, pmap_large_map_flush_range, (vm_offset_t, vm_size_t))
{

	if ((cpu_stdext_feature & CPUID_STDEXT_CLWB) != 0)
		return (pmap_large_map_flush_range_clwb);
	else if ((cpu_stdext_feature & CPUID_STDEXT_CLFLUSHOPT) != 0)
		return (pmap_large_map_flush_range_clflushopt);
	else if ((cpu_feature & CPUID_CLFSH) != 0)
		return (pmap_large_map_flush_range_clflush);
	else
		return (pmap_large_map_flush_range_nop);
}

static void
pmap_large_map_wb_large(vm_offset_t sva, vm_offset_t eva)
{
	volatile u_long *pe;
	u_long p;
	vm_offset_t va;
	vm_size_t inc;
	bool seen_other;

	for (va = sva; va < eva; va += inc) {
		inc = 0;
		if ((amd_feature & AMDID_PAGE1GB) != 0) {
			pe = (volatile u_long *)pmap_large_map_pdpe(va);
			p = *pe;
			if ((p & X86_PG_PS) != 0)
				inc = NBPDP;
		}
		if (inc == 0) {
			pe = (volatile u_long *)pmap_large_map_pde(va);
			p = *pe;
			if ((p & X86_PG_PS) != 0)
				inc = NBPDR;
		}
		if (inc == 0) {
			pe = (volatile u_long *)pmap_large_map_pte(va);
			p = *pe;
			inc = PAGE_SIZE;
		}
		seen_other = false;
		for (;;) {
			if ((p & X86_PG_AVAIL1) != 0) {
				/*
				 * Spin-wait for the end of a parallel
				 * write-back.
				 */
				cpu_spinwait();
				p = *pe;

				/*
				 * If we saw other write-back
				 * occuring, we cannot rely on PG_M to
				 * indicate state of the cache.  The
				 * PG_M bit is cleared before the
				 * flush to avoid ignoring new writes,
				 * and writes which are relevant for
				 * us might happen after.
				 */
				seen_other = true;
				continue;
			}

			if ((p & X86_PG_M) != 0 || seen_other) {
				if (!atomic_fcmpset_long(pe, &p,
				    (p & ~X86_PG_M) | X86_PG_AVAIL1))
					/*
					 * If we saw PG_M without
					 * PG_AVAIL1, and then on the
					 * next attempt we do not
					 * observe either PG_M or
					 * PG_AVAIL1, the other
					 * write-back started after us
					 * and finished before us.  We
					 * can rely on it doing our
					 * work.
					 */
					continue;
				pmap_large_map_flush_range(va, inc);
				atomic_clear_long(pe, X86_PG_AVAIL1);
			}
			break;
		}
		maybe_yield();
	}
}

/*
 * Write-back cache lines for the given address range.
 *
 * Must be called only on the range or sub-range returned from
 * pmap_large_map().  Must not be called on the coalesced ranges.
 *
 * Does nothing on CPUs without CLWB, CLFLUSHOPT, or CLFLUSH
 * instructions support.
 */
void
pmap_large_map_wb(void *svap, vm_size_t len)
{
	vm_offset_t eva, sva;

	sva = (vm_offset_t)svap;
	eva = sva + len;
	pmap_large_map_wb_fence();
	if (sva >= DMAP_MIN_ADDRESS && eva <= DMAP_MIN_ADDRESS + dmaplimit) {
		pmap_large_map_flush_range(sva, len);
	} else {
		KASSERT(sva >= LARGEMAP_MIN_ADDRESS &&
		    eva <= LARGEMAP_MIN_ADDRESS + lm_ents * NBPML4,
		    ("pmap_large_map_wb: not largemap %#lx %#lx", sva, len));
		pmap_large_map_wb_large(sva, eva);
	}
	pmap_large_map_wb_fence();
}

static vm_page_t
pmap_pti_alloc_page(void)
{
	vm_page_t m;

	VM_OBJECT_ASSERT_WLOCKED(pti_obj);
	m = vm_page_grab(pti_obj, pti_pg_idx++, VM_ALLOC_NOBUSY |
	    VM_ALLOC_WIRED | VM_ALLOC_ZERO);
	return (m);
}

static bool
pmap_pti_free_page(vm_page_t m)
{

	KASSERT(m->ref_count > 0, ("page %p not referenced", m));
	if (!vm_page_unwire_noq(m))
		return (false);
	vm_page_free_zero(m);
	return (true);
}

static void
pmap_pti_init(void)
{
	vm_page_t pml4_pg;
	pdp_entry_t *pdpe;
	vm_offset_t va;
	int i;

	if (!pti)
		return;
	pti_obj = vm_pager_allocate(OBJT_PHYS, NULL, 0, VM_PROT_ALL, 0, NULL);
	VM_OBJECT_WLOCK(pti_obj);
	pml4_pg = pmap_pti_alloc_page();
	pti_pml4 = (pml4_entry_t *)PHYS_TO_DMAP(VM_PAGE_TO_PHYS(pml4_pg));
	for (va = VM_MIN_KERNEL_ADDRESS; va <= VM_MAX_KERNEL_ADDRESS &&
	    va >= VM_MIN_KERNEL_ADDRESS && va > NBPML4; va += NBPML4) {
		pdpe = pmap_pti_pdpe(va);
		pmap_pti_wire_pte(pdpe);
	}
	pmap_pti_add_kva_locked((vm_offset_t)&__pcpu[0],
	    (vm_offset_t)&__pcpu[0] + sizeof(__pcpu[0]) * MAXCPU, false);
	pmap_pti_add_kva_locked((vm_offset_t)gdt, (vm_offset_t)gdt +
	    sizeof(struct user_segment_descriptor) * NGDT * MAXCPU, false);
	pmap_pti_add_kva_locked((vm_offset_t)idt, (vm_offset_t)idt +
	    sizeof(struct gate_descriptor) * NIDT, false);
	pmap_pti_add_kva_locked((vm_offset_t)common_tss,
	    (vm_offset_t)common_tss + sizeof(struct amd64tss) * MAXCPU, false);
	CPU_FOREACH(i) {
		/* Doublefault stack IST 1 */
		va = common_tss[i].tss_ist1;
		pmap_pti_add_kva_locked(va - PAGE_SIZE, va, false);
		/* NMI stack IST 2 */
		va = common_tss[i].tss_ist2 + sizeof(struct nmi_pcpu);
		pmap_pti_add_kva_locked(va - PAGE_SIZE, va, false);
		/* MC# stack IST 3 */
		va = common_tss[i].tss_ist3 + sizeof(struct nmi_pcpu);
		pmap_pti_add_kva_locked(va - PAGE_SIZE, va, false);
		/* DB# stack IST 4 */
		va = common_tss[i].tss_ist4 + sizeof(struct nmi_pcpu);
		pmap_pti_add_kva_locked(va - PAGE_SIZE, va, false);
	}
	pmap_pti_add_kva_locked((vm_offset_t)kernphys + KERNBASE,
	    (vm_offset_t)etext, true);
	pti_finalized = true;
	VM_OBJECT_WUNLOCK(pti_obj);
}
SYSINIT(pmap_pti, SI_SUB_CPU + 1, SI_ORDER_ANY, pmap_pti_init, NULL);

static pdp_entry_t *
pmap_pti_pdpe(vm_offset_t va)
{
	pml4_entry_t *pml4e;
	pdp_entry_t *pdpe;
	vm_page_t m;
	vm_pindex_t pml4_idx;
	vm_paddr_t mphys;

	VM_OBJECT_ASSERT_WLOCKED(pti_obj);

	pml4_idx = pmap_pml4e_index(va);
	pml4e = &pti_pml4[pml4_idx];
	m = NULL;
	if (*pml4e == 0) {
		if (pti_finalized)
			panic("pml4 alloc after finalization\n");
		m = pmap_pti_alloc_page();
		if (*pml4e != 0) {
			pmap_pti_free_page(m);
			mphys = *pml4e & ~PAGE_MASK;
		} else {
			mphys = VM_PAGE_TO_PHYS(m);
			*pml4e = mphys | X86_PG_RW | X86_PG_V;
		}
	} else {
		mphys = *pml4e & ~PAGE_MASK;
	}
	pdpe = (pdp_entry_t *)PHYS_TO_DMAP(mphys) + pmap_pdpe_index(va);
	return (pdpe);
}

static void
pmap_pti_wire_pte(void *pte)
{
	vm_page_t m;

	VM_OBJECT_ASSERT_WLOCKED(pti_obj);
	m = PHYS_TO_VM_PAGE(DMAP_TO_PHYS((uintptr_t)pte));
	m->ref_count++;
}

static void
pmap_pti_unwire_pde(void *pde, bool only_ref)
{
	vm_page_t m;

	VM_OBJECT_ASSERT_WLOCKED(pti_obj);
	m = PHYS_TO_VM_PAGE(DMAP_TO_PHYS((uintptr_t)pde));
	MPASS(m->ref_count > 0);
	MPASS(only_ref || m->ref_count > 1);
	pmap_pti_free_page(m);
}

static void
pmap_pti_unwire_pte(void *pte, vm_offset_t va)
{
	vm_page_t m;
	pd_entry_t *pde;

	VM_OBJECT_ASSERT_WLOCKED(pti_obj);
	m = PHYS_TO_VM_PAGE(DMAP_TO_PHYS((uintptr_t)pte));
	MPASS(m->ref_count > 0);
	if (pmap_pti_free_page(m)) {
		pde = pmap_pti_pde(va);
		MPASS((*pde & (X86_PG_PS | X86_PG_V)) == X86_PG_V);
		*pde = 0;
		pmap_pti_unwire_pde(pde, false);
	}
}

static pd_entry_t *
pmap_pti_pde(vm_offset_t va)
{
	pdp_entry_t *pdpe;
	pd_entry_t *pde;
	vm_page_t m;
	vm_pindex_t pd_idx;
	vm_paddr_t mphys;

	VM_OBJECT_ASSERT_WLOCKED(pti_obj);

	pdpe = pmap_pti_pdpe(va);
	if (*pdpe == 0) {
		m = pmap_pti_alloc_page();
		if (*pdpe != 0) {
			pmap_pti_free_page(m);
			MPASS((*pdpe & X86_PG_PS) == 0);
			mphys = *pdpe & ~PAGE_MASK;
		} else {
			mphys =  VM_PAGE_TO_PHYS(m);
			*pdpe = mphys | X86_PG_RW | X86_PG_V;
		}
	} else {
		MPASS((*pdpe & X86_PG_PS) == 0);
		mphys = *pdpe & ~PAGE_MASK;
	}

	pde = (pd_entry_t *)PHYS_TO_DMAP(mphys);
	pd_idx = pmap_pde_index(va);
	pde += pd_idx;
	return (pde);
}

static pt_entry_t *
pmap_pti_pte(vm_offset_t va, bool *unwire_pde)
{
	pd_entry_t *pde;
	pt_entry_t *pte;
	vm_page_t m;
	vm_paddr_t mphys;

	VM_OBJECT_ASSERT_WLOCKED(pti_obj);

	pde = pmap_pti_pde(va);
	if (unwire_pde != NULL) {
		*unwire_pde = true;
		pmap_pti_wire_pte(pde);
	}
	if (*pde == 0) {
		m = pmap_pti_alloc_page();
		if (*pde != 0) {
			pmap_pti_free_page(m);
			MPASS((*pde & X86_PG_PS) == 0);
			mphys = *pde & ~(PAGE_MASK | pg_nx);
		} else {
			mphys = VM_PAGE_TO_PHYS(m);
			*pde = mphys | X86_PG_RW | X86_PG_V;
			if (unwire_pde != NULL)
				*unwire_pde = false;
		}
	} else {
		MPASS((*pde & X86_PG_PS) == 0);
		mphys = *pde & ~(PAGE_MASK | pg_nx);
	}

	pte = (pt_entry_t *)PHYS_TO_DMAP(mphys);
	pte += pmap_pte_index(va);

	return (pte);
}

static void
pmap_pti_add_kva_locked(vm_offset_t sva, vm_offset_t eva, bool exec)
{
	vm_paddr_t pa;
	pd_entry_t *pde;
	pt_entry_t *pte, ptev;
	bool unwire_pde;

	VM_OBJECT_ASSERT_WLOCKED(pti_obj);

	sva = trunc_page(sva);
	MPASS(sva > VM_MAXUSER_ADDRESS);
	eva = round_page(eva);
	MPASS(sva < eva);
	for (; sva < eva; sva += PAGE_SIZE) {
		pte = pmap_pti_pte(sva, &unwire_pde);
		pa = pmap_kextract(sva);
		ptev = pa | X86_PG_RW | X86_PG_V | X86_PG_A | X86_PG_G |
		    (exec ? 0 : pg_nx) | pmap_cache_bits(kernel_pmap,
		    VM_MEMATTR_DEFAULT, FALSE);
		if (*pte == 0) {
			pte_store(pte, ptev);
			pmap_pti_wire_pte(pte);
		} else {
			KASSERT(!pti_finalized,
			    ("pti overlap after fin %#lx %#lx %#lx",
			    sva, *pte, ptev));
			KASSERT(*pte == ptev,
			    ("pti non-identical pte after fin %#lx %#lx %#lx",
			    sva, *pte, ptev));
		}
		if (unwire_pde) {
			pde = pmap_pti_pde(sva);
			pmap_pti_unwire_pde(pde, true);
		}
	}
}

void
pmap_pti_add_kva(vm_offset_t sva, vm_offset_t eva, bool exec)
{

	if (!pti)
		return;
	VM_OBJECT_WLOCK(pti_obj);
	pmap_pti_add_kva_locked(sva, eva, exec);
	VM_OBJECT_WUNLOCK(pti_obj);
}

void
pmap_pti_remove_kva(vm_offset_t sva, vm_offset_t eva)
{
	pt_entry_t *pte;
	vm_offset_t va;

	if (!pti)
		return;
	sva = rounddown2(sva, PAGE_SIZE);
	MPASS(sva > VM_MAXUSER_ADDRESS);
	eva = roundup2(eva, PAGE_SIZE);
	MPASS(sva < eva);
	VM_OBJECT_WLOCK(pti_obj);
	for (va = sva; va < eva; va += PAGE_SIZE) {
		pte = pmap_pti_pte(va, NULL);
		KASSERT((*pte & X86_PG_V) != 0,
		    ("invalid pte va %#lx pte %#lx pt %#lx", va,
		    (u_long)pte, *pte));
		pte_clear(pte);
		pmap_pti_unwire_pte(pte, va);
	}
	pmap_invalidate_range(kernel_pmap, sva, eva);
	VM_OBJECT_WUNLOCK(pti_obj);
}

static void *
pkru_dup_range(void *ctx __unused, void *data)
{
	struct pmap_pkru_range *node, *new_node;

	new_node = uma_zalloc(pmap_pkru_ranges_zone, M_NOWAIT);
	if (new_node == NULL)
		return (NULL);
	node = data;
	memcpy(new_node, node, sizeof(*node));
	return (new_node);
}

static void
pkru_free_range(void *ctx __unused, void *node)
{

	uma_zfree(pmap_pkru_ranges_zone, node);
}

static int
pmap_pkru_assign(pmap_t pmap, vm_offset_t sva, vm_offset_t eva, u_int keyidx,
    int flags)
{
	struct pmap_pkru_range *ppr;
	int error;

	PMAP_LOCK_ASSERT(pmap, MA_OWNED);
	MPASS(pmap->pm_type == PT_X86);
	MPASS((cpu_stdext_feature2 & CPUID_STDEXT2_PKU) != 0);
	if ((flags & AMD64_PKRU_EXCL) != 0 &&
	    !rangeset_check_empty(&pmap->pm_pkru, sva, eva))
		return (EBUSY);
	ppr = uma_zalloc(pmap_pkru_ranges_zone, M_NOWAIT);
	if (ppr == NULL)
		return (ENOMEM);
	ppr->pkru_keyidx = keyidx;
	ppr->pkru_flags = flags & AMD64_PKRU_PERSIST;
	error = rangeset_insert(&pmap->pm_pkru, sva, eva, ppr);
	if (error != 0)
		uma_zfree(pmap_pkru_ranges_zone, ppr);
	return (error);
}

static int
pmap_pkru_deassign(pmap_t pmap, vm_offset_t sva, vm_offset_t eva)
{

	PMAP_LOCK_ASSERT(pmap, MA_OWNED);
	MPASS(pmap->pm_type == PT_X86);
	MPASS((cpu_stdext_feature2 & CPUID_STDEXT2_PKU) != 0);
	return (rangeset_remove(&pmap->pm_pkru, sva, eva));
}

static void
pmap_pkru_deassign_all(pmap_t pmap)
{

	PMAP_LOCK_ASSERT(pmap, MA_OWNED);
	if (pmap->pm_type == PT_X86 &&
	    (cpu_stdext_feature2 & CPUID_STDEXT2_PKU) != 0)
		rangeset_remove_all(&pmap->pm_pkru);
}

static bool
pmap_pkru_same(pmap_t pmap, vm_offset_t sva, vm_offset_t eva)
{
	struct pmap_pkru_range *ppr, *prev_ppr;
	vm_offset_t va;

	PMAP_LOCK_ASSERT(pmap, MA_OWNED);
	if (pmap->pm_type != PT_X86 ||
	    (cpu_stdext_feature2 & CPUID_STDEXT2_PKU) == 0 ||
	    sva >= VM_MAXUSER_ADDRESS)
		return (true);
	MPASS(eva <= VM_MAXUSER_ADDRESS);
	for (va = sva, prev_ppr = NULL; va < eva;) {
		ppr = rangeset_lookup(&pmap->pm_pkru, va);
		if ((ppr == NULL) ^ (prev_ppr == NULL))
			return (false);
		if (ppr == NULL) {
			va += PAGE_SIZE;
			continue;
		}
		if (prev_ppr->pkru_keyidx != ppr->pkru_keyidx)
			return (false);
		va = ppr->pkru_rs_el.re_end;
	}
	return (true);
}

static pt_entry_t
pmap_pkru_get(pmap_t pmap, vm_offset_t va)
{
	struct pmap_pkru_range *ppr;

	PMAP_LOCK_ASSERT(pmap, MA_OWNED);
	if (pmap->pm_type != PT_X86 ||
	    (cpu_stdext_feature2 & CPUID_STDEXT2_PKU) == 0 ||
	    va >= VM_MAXUSER_ADDRESS)
		return (0);
	ppr = rangeset_lookup(&pmap->pm_pkru, va);
	if (ppr != NULL)
		return (X86_PG_PKU(ppr->pkru_keyidx));
	return (0);
}

static bool
pred_pkru_on_remove(void *ctx __unused, void *r)
{
	struct pmap_pkru_range *ppr;

	ppr = r;
	return ((ppr->pkru_flags & AMD64_PKRU_PERSIST) == 0);
}

static void
pmap_pkru_on_remove(pmap_t pmap, vm_offset_t sva, vm_offset_t eva)
{

	PMAP_LOCK_ASSERT(pmap, MA_OWNED);
	if (pmap->pm_type == PT_X86 &&
	    (cpu_stdext_feature2 & CPUID_STDEXT2_PKU) != 0) {
		rangeset_remove_pred(&pmap->pm_pkru, sva, eva,
		    pred_pkru_on_remove);
	}
}

static int
pmap_pkru_copy(pmap_t dst_pmap, pmap_t src_pmap)
{

	PMAP_LOCK_ASSERT(dst_pmap, MA_OWNED);
	PMAP_LOCK_ASSERT(src_pmap, MA_OWNED);
	MPASS(dst_pmap->pm_type == PT_X86);
	MPASS(src_pmap->pm_type == PT_X86);
	MPASS((cpu_stdext_feature2 & CPUID_STDEXT2_PKU) != 0);
	if (src_pmap->pm_pkru.rs_data_ctx == NULL)
		return (0);
	return (rangeset_copy(&dst_pmap->pm_pkru, &src_pmap->pm_pkru));
}

static void
pmap_pkru_update_range(pmap_t pmap, vm_offset_t sva, vm_offset_t eva,
    u_int keyidx)
{
	pml4_entry_t *pml4e;
	pdp_entry_t *pdpe;
	pd_entry_t newpde, ptpaddr, *pde;
	pt_entry_t newpte, *ptep, pte;
	vm_offset_t va, va_next;
	bool changed;

	PMAP_LOCK_ASSERT(pmap, MA_OWNED);
	MPASS(pmap->pm_type == PT_X86);
	MPASS(keyidx <= PMAP_MAX_PKRU_IDX);

	for (changed = false, va = sva; va < eva; va = va_next) {
		pml4e = pmap_pml4e(pmap, va);
		if ((*pml4e & X86_PG_V) == 0) {
			va_next = (va + NBPML4) & ~PML4MASK;
			if (va_next < va)
				va_next = eva;
			continue;
		}

		pdpe = pmap_pml4e_to_pdpe(pml4e, va);
		if ((*pdpe & X86_PG_V) == 0) {
			va_next = (va + NBPDP) & ~PDPMASK;
			if (va_next < va)
				va_next = eva;
			continue;
		}

		va_next = (va + NBPDR) & ~PDRMASK;
		if (va_next < va)
			va_next = eva;

		pde = pmap_pdpe_to_pde(pdpe, va);
		ptpaddr = *pde;
		if (ptpaddr == 0)
			continue;

		MPASS((ptpaddr & X86_PG_V) != 0);
		if ((ptpaddr & PG_PS) != 0) {
			if (va + NBPDR == va_next && eva >= va_next) {
				newpde = (ptpaddr & ~X86_PG_PKU_MASK) |
				    X86_PG_PKU(keyidx);
				if (newpde != ptpaddr) {
					*pde = newpde;
					changed = true;
				}
				continue;
			} else if (!pmap_demote_pde(pmap, pde, va)) {
				continue;
			}
		}

		if (va_next > eva)
			va_next = eva;

		for (ptep = pmap_pde_to_pte(pde, va); va != va_next;
		    ptep++, va += PAGE_SIZE) {
			pte = *ptep;
			if ((pte & X86_PG_V) == 0)
				continue;
			newpte = (pte & ~X86_PG_PKU_MASK) | X86_PG_PKU(keyidx);
			if (newpte != pte) {
				*ptep = newpte;
				changed = true;
			}
		}
	}
	if (changed)
		pmap_invalidate_range(pmap, sva, eva);
}

static int
pmap_pkru_check_uargs(pmap_t pmap, vm_offset_t sva, vm_offset_t eva,
    u_int keyidx, int flags)
{

	if (pmap->pm_type != PT_X86 || keyidx > PMAP_MAX_PKRU_IDX ||
	    (flags & ~(AMD64_PKRU_PERSIST | AMD64_PKRU_EXCL)) != 0)
		return (EINVAL);
	if (eva <= sva || eva > VM_MAXUSER_ADDRESS)
		return (EFAULT);
	if ((cpu_stdext_feature2 & CPUID_STDEXT2_PKU) == 0)
		return (ENOTSUP);
	return (0);
}

int
pmap_pkru_set(pmap_t pmap, vm_offset_t sva, vm_offset_t eva, u_int keyidx,
    int flags)
{
	int error;

	sva = trunc_page(sva);
	eva = round_page(eva);
	error = pmap_pkru_check_uargs(pmap, sva, eva, keyidx, flags);
	if (error != 0)
		return (error);
	for (;;) {
		PMAP_LOCK(pmap);
		error = pmap_pkru_assign(pmap, sva, eva, keyidx, flags);
		if (error == 0)
			pmap_pkru_update_range(pmap, sva, eva, keyidx);
		PMAP_UNLOCK(pmap);
		if (error != ENOMEM)
			break;
		vm_wait(NULL);
	}
	return (error);
}

int
pmap_pkru_clear(pmap_t pmap, vm_offset_t sva, vm_offset_t eva)
{
	int error;

	sva = trunc_page(sva);
	eva = round_page(eva);
	error = pmap_pkru_check_uargs(pmap, sva, eva, 0, 0);
	if (error != 0)
		return (error);
	for (;;) {
		PMAP_LOCK(pmap);
		error = pmap_pkru_deassign(pmap, sva, eva);
		if (error == 0)
			pmap_pkru_update_range(pmap, sva, eva, 0);
		PMAP_UNLOCK(pmap);
		if (error != ENOMEM)
			break;
		vm_wait(NULL);
	}
	return (error);
}

/*
 * Track a range of the kernel's virtual address space that is contiguous
 * in various mapping attributes.
 */
struct pmap_kernel_map_range {
	vm_offset_t sva;
	pt_entry_t attrs;
	int ptes;
	int pdes;
	int pdpes;
};

static void
sysctl_kmaps_dump(struct sbuf *sb, struct pmap_kernel_map_range *range,
    vm_offset_t eva)
{
	const char *mode;
	int i, pat_idx;

	if (eva <= range->sva)
		return;

	pat_idx = pmap_pat_index(kernel_pmap, range->attrs, true);
	for (i = 0; i < PAT_INDEX_SIZE; i++)
		if (pat_index[i] == pat_idx)
			break;

	switch (i) {
	case PAT_WRITE_BACK:
		mode = "WB";
		break;
	case PAT_WRITE_THROUGH:
		mode = "WT";
		break;
	case PAT_UNCACHEABLE:
		mode = "UC";
		break;
	case PAT_UNCACHED:
		mode = "U-";
		break;
	case PAT_WRITE_PROTECTED:
		mode = "WP";
		break;
	case PAT_WRITE_COMBINING:
		mode = "WC";
		break;
	default:
		printf("%s: unknown PAT mode %#x for range 0x%016lx-0x%016lx\n",
<<<<<<< HEAD
		    __func__, i, range->sva, eva);
=======
		    __func__, pat_idx, range->sva, eva);
>>>>>>> 37b32728
		mode = "??";
		break;
	}

	sbuf_printf(sb, "0x%016lx-0x%016lx r%c%c%c%c %s %d %d %d\n",
	    range->sva, eva,
	    (range->attrs & X86_PG_RW) != 0 ? 'w' : '-',
	    (range->attrs & pg_nx) != 0 ? '-' : 'x',
	    (range->attrs & X86_PG_U) != 0 ? 'u' : 's',
	    (range->attrs & X86_PG_G) != 0 ? 'g' : '-',
	    mode, range->pdpes, range->pdes, range->ptes);

	/* Reset to sentinel value. */
	range->sva = KVADDR(NPML4EPG - 1, NPDPEPG - 1, NPDEPG - 1, NPTEPG - 1);
}

/*
 * Determine whether the attributes specified by a page table entry match those
 * being tracked by the current range.  This is not quite as simple as a direct
 * flag comparison since some PAT modes have multiple representations.
 */
static bool
sysctl_kmaps_match(struct pmap_kernel_map_range *range, pt_entry_t attrs)
{
	pt_entry_t diff, mask;

	mask = X86_PG_G | X86_PG_RW | X86_PG_U | X86_PG_PDE_CACHE | pg_nx;
	diff = (range->attrs ^ attrs) & mask;
	if (diff == 0)
		return (true);
	if ((diff & ~X86_PG_PDE_PAT) == 0 &&
	    pmap_pat_index(kernel_pmap, range->attrs, true) ==
	    pmap_pat_index(kernel_pmap, attrs, true))
		return (true);
	return (false);
}

static void
sysctl_kmaps_reinit(struct pmap_kernel_map_range *range, vm_offset_t va,
    pt_entry_t attrs)
{

	memset(range, 0, sizeof(*range));
	range->sva = va;
	range->attrs = attrs;
}

/*
 * Given a leaf PTE, derive the mapping's attributes.  If they do not match
 * those of the current run, dump the address range and its attributes, and
 * begin a new run.
 */
static void
sysctl_kmaps_check(struct sbuf *sb, struct pmap_kernel_map_range *range,
    vm_offset_t va, pml4_entry_t pml4e, pdp_entry_t pdpe, pd_entry_t pde,
    pt_entry_t pte)
{
	pt_entry_t attrs;

	attrs = pml4e & (X86_PG_RW | X86_PG_U | pg_nx);

	attrs |= pdpe & pg_nx;
	attrs &= pg_nx | (pdpe & (X86_PG_RW | X86_PG_U));
	if ((pdpe & PG_PS) != 0) {
		attrs |= pdpe & (X86_PG_G | X86_PG_PDE_CACHE);
	} else if (pde != 0) {
		attrs |= pde & pg_nx;
		attrs &= pg_nx | (pde & (X86_PG_RW | X86_PG_U));
	}
	if ((pde & PG_PS) != 0) {
		attrs |= pde & (X86_PG_G | X86_PG_PDE_CACHE);
	} else if (pte != 0) {
		attrs |= pte & pg_nx;
		attrs &= pg_nx | (pte & (X86_PG_RW | X86_PG_U));
		attrs |= pte & (X86_PG_G | X86_PG_PTE_CACHE);

		/* Canonicalize by always using the PDE PAT bit. */
		if ((attrs & X86_PG_PTE_PAT) != 0)
			attrs ^= X86_PG_PDE_PAT | X86_PG_PTE_PAT;
	}

	if (range->sva > va || !sysctl_kmaps_match(range, attrs)) {
		sysctl_kmaps_dump(sb, range, va);
		sysctl_kmaps_reinit(range, va, attrs);
	}
}

static int
sysctl_kmaps(SYSCTL_HANDLER_ARGS)
{
	struct pmap_kernel_map_range range;
	struct sbuf sbuf, *sb;
	pml4_entry_t pml4e;
	pdp_entry_t *pdp, pdpe;
	pd_entry_t *pd, pde;
	pt_entry_t *pt, pte;
	vm_offset_t sva;
	vm_paddr_t pa;
	int error, i, j, k, l;

	error = sysctl_wire_old_buffer(req, 0);
	if (error != 0)
		return (error);
	sb = &sbuf;
	sbuf_new_for_sysctl(sb, NULL, PAGE_SIZE, req);

	/* Sentinel value. */
	range.sva = KVADDR(NPML4EPG - 1, NPDPEPG - 1, NPDEPG - 1, NPTEPG - 1);

	/*
	 * Iterate over the kernel page tables without holding the kernel pmap
	 * lock.  Outside of the large map, kernel page table pages are never
	 * freed, so at worst we will observe inconsistencies in the output.
	 * Within the large map, ensure that PDP and PD page addresses are
	 * valid before descending.
	 */
	for (sva = 0, i = pmap_pml4e_index(sva); i < NPML4EPG; i++) {
		switch (i) {
		case PML4PML4I:
			sbuf_printf(sb, "\nRecursive map:\n");
			break;
		case DMPML4I:
			sbuf_printf(sb, "\nDirect map:\n");
			break;
		case KPML4BASE:
			sbuf_printf(sb, "\nKernel map:\n");
			break;
		case LMSPML4I:
			sbuf_printf(sb, "\nLarge map:\n");
			break;
		}

		/* Convert to canonical form. */
		if (sva == 1ul << 47)
			sva |= -1ul << 48;

restart:
		pml4e = kernel_pmap->pm_pml4[i];
		if ((pml4e & X86_PG_V) == 0) {
			sva = rounddown2(sva, NBPML4);
			sysctl_kmaps_dump(sb, &range, sva);
			sva += NBPML4;
			continue;
		}
		pa = pml4e & PG_FRAME;
		pdp = (pdp_entry_t *)PHYS_TO_DMAP(pa);

		for (j = pmap_pdpe_index(sva); j < NPDPEPG; j++) {
			pdpe = pdp[j];
			if ((pdpe & X86_PG_V) == 0) {
				sva = rounddown2(sva, NBPDP);
				sysctl_kmaps_dump(sb, &range, sva);
				sva += NBPDP;
				continue;
			}
			pa = pdpe & PG_FRAME;
			if (PMAP_ADDRESS_IN_LARGEMAP(sva) &&
			    vm_phys_paddr_to_vm_page(pa) == NULL)
				goto restart;
			if ((pdpe & PG_PS) != 0) {
				sva = rounddown2(sva, NBPDP);
				sysctl_kmaps_check(sb, &range, sva, pml4e, pdpe,
				    0, 0);
				range.pdpes++;
				sva += NBPDP;
				continue;
			}
			pd = (pd_entry_t *)PHYS_TO_DMAP(pa);

			for (k = pmap_pde_index(sva); k < NPDEPG; k++) {
				pde = pd[k];
				if ((pde & X86_PG_V) == 0) {
					sva = rounddown2(sva, NBPDR);
					sysctl_kmaps_dump(sb, &range, sva);
					sva += NBPDR;
					continue;
				}
				pa = pde & PG_FRAME;
				if (PMAP_ADDRESS_IN_LARGEMAP(sva) &&
				    vm_phys_paddr_to_vm_page(pa) == NULL)
					goto restart;
				if ((pde & PG_PS) != 0) {
					sva = rounddown2(sva, NBPDR);
					sysctl_kmaps_check(sb, &range, sva,
					    pml4e, pdpe, pde, 0);
					range.pdes++;
					sva += NBPDR;
					continue;
				}
				pt = (pt_entry_t *)PHYS_TO_DMAP(pa);

				for (l = pmap_pte_index(sva); l < NPTEPG; l++,
				    sva += PAGE_SIZE) {
					pte = pt[l];
					if ((pte & X86_PG_V) == 0) {
						sysctl_kmaps_dump(sb, &range,
						    sva);
						continue;
					}
					sysctl_kmaps_check(sb, &range, sva,
					    pml4e, pdpe, pde, pte);
					range.ptes++;
				}
			}
		}
	}

	error = sbuf_finish(sb);
	sbuf_delete(sb);
	return (error);
}
SYSCTL_OID(_vm_pmap, OID_AUTO, kernel_maps,
    CTLTYPE_STRING | CTLFLAG_RD | CTLFLAG_MPSAFE,
    NULL, 0, sysctl_kmaps, "A",
    "Dump kernel address layout");

#ifdef DDB
DB_SHOW_COMMAND(pte, pmap_print_pte)
{
	pmap_t pmap;
	pml4_entry_t *pml4;
	pdp_entry_t *pdp;
	pd_entry_t *pde;
	pt_entry_t *pte, PG_V;
	vm_offset_t va;

	if (!have_addr) {
		db_printf("show pte addr\n");
		return;
	}
	va = (vm_offset_t)addr;

	if (kdb_thread != NULL)
		pmap = vmspace_pmap(kdb_thread->td_proc->p_vmspace);
	else
		pmap = PCPU_GET(curpmap);

	PG_V = pmap_valid_bit(pmap);
	pml4 = pmap_pml4e(pmap, va);
	db_printf("VA 0x%016lx pml4e 0x%016lx", va, *pml4);
	if ((*pml4 & PG_V) == 0) {
		db_printf("\n");
		return;
	}
	pdp = pmap_pml4e_to_pdpe(pml4, va);
	db_printf(" pdpe 0x%016lx", *pdp);
	if ((*pdp & PG_V) == 0 || (*pdp & PG_PS) != 0) {
		db_printf("\n");
		return;
	}
	pde = pmap_pdpe_to_pde(pdp, va);
	db_printf(" pde 0x%016lx", *pde);
	if ((*pde & PG_V) == 0 || (*pde & PG_PS) != 0) {
		db_printf("\n");
		return;
	}
	pte = pmap_pde_to_pte(pde, va);
	db_printf(" pte 0x%016lx\n", *pte);
}

DB_SHOW_COMMAND(phys2dmap, pmap_phys2dmap)
{
	vm_paddr_t a;

	if (have_addr) {
		a = (vm_paddr_t)addr;
		db_printf("0x%jx\n", (uintmax_t)PHYS_TO_DMAP(a));
	} else {
		db_printf("show phys2dmap addr\n");
	}
}
#endif<|MERGE_RESOLUTION|>--- conflicted
+++ resolved
@@ -10039,11 +10039,7 @@
 		break;
 	default:
 		printf("%s: unknown PAT mode %#x for range 0x%016lx-0x%016lx\n",
-<<<<<<< HEAD
-		    __func__, i, range->sva, eva);
-=======
 		    __func__, pat_idx, range->sva, eva);
->>>>>>> 37b32728
 		mode = "??";
 		break;
 	}
