--- conflicted
+++ resolved
@@ -179,7 +179,6 @@
 	driver_filter_t		*sds_handler;
 	void			*sds_arg;
 	void			*sds_cookie;
-	bus_size_t		sds_syncreg;
 	uint64_t		sds_syncval;
 	device_t		sds_ppb;	/* farest PCI-PCI bridge */
 	uint8_t			sds_bus;	/* bus of farest PCI device */
@@ -1049,20 +1048,6 @@
 	struct timeval cur, end;
 	struct schizo_dma_sync *sds = arg;
 	struct schizo_softc *sc = sds->sds_sc;
-<<<<<<< HEAD
-	uint64_t reg;
-	int timeout;
-
-	SCHIZO_PCI_WRITE_8(sc, sds->sds_syncreg, sds->sds_syncval);
-	timeout = 1000000;
-	for (; (SCHIZO_PCI_READ_8(sc, sds->sds_syncreg) &
-	    sds->sds_syncval) != 0;)
-		if (--timeout < 0)
-			panic("%s: DMA does not sync", __func__);
-
-	if (sds->sds_bswar != 0) {
-		critical_enter();
-=======
 	register_t reg, s;
 
 	(void)PCIB_READ_CONFIG(sds->sds_ppb, sds->sds_bus, sds->sds_slot,
@@ -1080,14 +1065,13 @@
 
 	if ((sc->sc_flags & SCHIZO_FLAGS_BSWAR) != 0) {
 		s = intr_disable();
->>>>>>> 23dc5621
 		reg = rd(fprs);
 		wr(fprs, reg | FPRS_FEF, 0);
-		__asm__ __volatile__("stda %%f0, [%0] %1"
+		__asm __volatile("stda %%f0, [%0] %1"
 		    : : "r" (buf), "n" (ASI_BLK_COMMIT_S));
+		membar(Sync);
 		wr(fprs, reg, 0);
-		membar(Sync);
-		critical_exit();
+		intr_restore(s);
 	}
 	return (sds->sds_handler(sds->sds_arg));
 }
@@ -1155,36 +1139,6 @@
 	}
 
 	/*
-<<<<<<< HEAD
-	 * Schizo revision >= 2.3 (i.e. version >= 5) and Tomatillo bridges
-	 * need to be manually told to sync DMA writes.
-	 * Tomatillo revision <= 2.3 (i.e. version <= 4) bridges additionally
-	 * need a block store as a workaround for a hardware bug.
-	 * XXX setup of the wrapper and the contents of schizo_dmasync()
-	 * should be moved to schizo(4)-specific bus_dma_tag_create() and
-	 * bus_dmamap_sync() methods, respectively, once DMA tag creation
-	 * is newbus'ified, so the wrapper isn't only applied for interrupt
-	 * handlers but also for polling(4) callbacks.
-	 */
-	if ((sc->sc_mode == SCHIZO_MODE_SCZ && sc->sc_ver >= 5) ||
-	    sc->sc_mode == SCHIZO_MODE_TOM) {
-		sds = malloc(sizeof(*sds), M_DEVBUF, M_NOWAIT | M_ZERO);
-		if (sds == NULL)
-			return (ENOMEM);
-		sds->sds_sc = sc;
-		sds->sds_arg = arg;
-		sds->sds_syncreg = sc->sc_mode == SCHIZO_MODE_SCZ ?
-		    SCZ_PCI_DMA_SYNC : TOMXMS_PCI_DMA_SYNC_PEND;
-		sds->sds_syncval = 1ULL << INTINO(vec);
-		if (sc->sc_mode == SCHIZO_MODE_TOM && sc->sc_ver <= 4)
-			sds->sds_bswar = 1;
-		if (intr == NULL) {
-			sds->sds_handler = filt;
-			error = bus_generic_setup_intr(dev, child, ires,
-			    flags, schizo_dmasync, intr, sds, cookiep);
-		} else {
-			sds->sds_handler = (driver_filter_t *)intr;
-=======
 	 * Install a a wrapper for CDMA flushing/syncing for devices
 	 * behind PCI-PCI bridges if possible.
 	 */
@@ -1241,7 +1195,6 @@
 #undef DMA_SYNC_STUB
 
 		} else
->>>>>>> 23dc5621
 			error = bus_generic_setup_intr(dev, child, ires,
 			    flags, filt, intr, arg, cookiep);
 		if (error != 0) {
