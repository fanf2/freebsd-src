--- conflicted
+++ resolved
@@ -166,12 +166,8 @@
 #define	XHCI_IMOD_IVAL_SET(x)	(((x) & 0xFFFF) << 0)	/* 250ns unit */
 #define	XHCI_IMOD_ICNT_GET(x)	(((x) >> 16) & 0xFFFF)	/* 250ns unit */
 #define	XHCI_IMOD_ICNT_SET(x)	(((x) & 0xFFFF) << 16)	/* 250ns unit */
-<<<<<<< HEAD
-#define	XHCI_IMOD_DEFAULT	0x000003E8U	/* 8000 IRQ/second */
-=======
 #define	XHCI_IMOD_DEFAULT	0x000001F4U	/* 8000 IRQs/second */
 #define	XHCI_IMOD_DEFAULT_LP 	0x000003F8U	/* 4000 IRQs/second - LynxPoint */
->>>>>>> b2ba5595
 #define	XHCI_ERSTSZ(n)		(0x0028 + (0x20 * (n)))	/* XHCI event ring segment table size */
 #define	XHCI_ERSTS_GET(x)	((x) & 0xFFFF)
 #define	XHCI_ERSTS_SET(x)	((x) & 0xFFFF)
